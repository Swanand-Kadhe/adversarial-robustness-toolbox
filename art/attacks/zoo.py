# MIT License
#
# Copyright (C) IBM Corporation 2018
#
# Permission is hereby granted, free of charge, to any person obtaining a copy of this software and associated
# documentation files (the "Software"), to deal in the Software without restriction, including without limitation the
# rights to use, copy, modify, merge, publish, distribute, sublicense, and/or sell copies of the Software, and to permit
# persons to whom the Software is furnished to do so, subject to the following conditions:
#
# The above copyright notice and this permission notice shall be included in all copies or substantial portions of the
# Software.
#
# THE SOFTWARE IS PROVIDED "AS IS", WITHOUT WARRANTY OF ANY KIND, EXPRESS OR IMPLIED, INCLUDING BUT NOT LIMITED TO THE
# WARRANTIES OF MERCHANTABILITY, FITNESS FOR A PARTICULAR PURPOSE AND NONINFRINGEMENT. IN NO EVENT SHALL THE
# AUTHORS OR COPYRIGHT HOLDERS BE LIABLE FOR ANY CLAIM, DAMAGES OR OTHER LIABILITY, WHETHER IN AN ACTION OF CONTRACT,
# TORT OR OTHERWISE, ARISING FROM, OUT OF OR IN CONNECTION WITH THE SOFTWARE OR THE USE OR OTHER DEALINGS IN THE
# SOFTWARE.
"""
This module implements the zeroth-order optimization attack `ZooAttack`. This is a black-box attack. This attack is a
variant of the Carlini and Wagner attack which uses ADAM coordinate descent to perform numerical estimation of
gradients.

Paper link:
    https://arxiv.org/abs/1708.03999.
"""
from __future__ import absolute_import, division, print_function, unicode_literals

import logging

import numpy as np
from scipy.ndimage import zoom

from art import NUMPY_DTYPE
from art.attacks.attack import Attack
from art.utils import compute_success, get_labels_np_array

logger = logging.getLogger(__name__)


class ZooAttack(Attack):
    """
    The black-box zeroth-order optimization attack from Pin-Yu Chen et al. (2018). This attack is a variant of the
    C&W attack which uses ADAM coordinate descent to perform numerical estimation of gradients.
    Paper link: https://arxiv.org/abs/1708.03999.
    """
    attack_params = Attack.attack_params + ['confidence', 'targeted', 'learning_rate', 'max_iter',
                                            'binary_search_steps', 'initial_const', 'abort_early', 'use_resize',
                                            'use_importance', 'nb_parallel', 'batch_size']

    def __init__(self, classifier, confidence=0.0, targeted=False, learning_rate=1e-2, max_iter=10,
                 binary_search_steps=1, initial_const=1e-3, abort_early=True, use_resize=True, use_importance=True,
                 nb_parallel=128, batch_size=1):
        """
        Create a ZOO attack instance.

        :param classifier: A trained model.
        :type classifier: :class:`.Classifier`
        :param confidence: Confidence of adversarial examples: a higher value produces examples that are farther
               away, from the original input, but classified with higher confidence as the target class.
        :type confidence: `float`
        :param targeted: Should the attack target one specific class.
        :type targeted: `bool`
        :param learning_rate: The initial learning rate for the attack algorithm. Smaller values produce better
               results but are slower to converge.
        :type learning_rate: `float`
        :param max_iter: The maximum number of iterations.
        :type max_iter: `int`
        :param binary_search_steps: Number of times to adjust constant with binary search (positive value).
        :type binary_search_steps: `int`
        :param initial_const: The initial trade-off constant `c` to use to tune the relative importance of distance
               and confidence. If `binary_search_steps` is large, the initial constant is not important, as discussed in
               Carlini and Wagner (2016).
        :type initial_const: `float`
        :param abort_early: `True` if gradient descent should be abandoned when it gets stuck.
        :type abort_early: `bool`
        :param use_resize: `True` if to use the resizing strategy from the paper: first, compute attack on inputs
               resized to 32x32, then increase size if needed to 64x64, followed by 128x128.
        :type use_resize: `bool`
        :param use_importance: `True` if to use importance sampling when choosing coordinates to update.
        :type use_importance: `bool`
        :param nb_parallel: Number of coordinate updates to run in parallel. A higher value for `nb_parallel` should
               be preferred over a large batch size.
        :type nb_parallel: `int`
        :param batch_size: Internal size of batches on which adversarial samples are generated. Small batch sizes are
               encouraged for ZOO, as the algorithm already runs `nb_parallel` coordinate updates in parallel for each
               sample. The batch size is a multiplier of `nb_parallel` in terms of memory consumption.
        :type batch_size: `int`
        """
        super(ZooAttack, self).__init__(classifier)

        if len(classifier.input_shape) == 1:
            raise ValueError('Feature vectors detected. The ZOO attack can only be applied to data with spatial'
                             'dimensions.')

        kwargs = {
            'confidence': confidence,
            'targeted': targeted,
            'learning_rate': learning_rate,
            'max_iter': max_iter,
            'binary_search_steps': binary_search_steps,
            'initial_const': initial_const,
            'abort_early': abort_early,
            'use_resize': use_resize,
            'use_importance': use_importance,
            'nb_parallel': nb_parallel,
            'batch_size': batch_size
        }
        self.set_params(**kwargs)

        # Initialize some internal variables
        self._init_size = 32
        if self.abort_early:
            self._early_stop_iters = self.max_iter // 10 if self.max_iter >= 10 else self.max_iter
        self.nb_parallel = nb_parallel

        # Initialize noise variable to zero
        if self.use_resize:
            if self.classifier.channel_index == 3:
                dims = (batch_size, self._init_size, self._init_size, self.classifier.input_shape[-1])
            elif self.classifier.channel_index == 1:
                dims = (batch_size, self.classifier.input_shape[0], self._init_size, self._init_size)
            self._current_noise = np.zeros(dims, dtype=NUMPY_DTYPE)
        else:
            self._current_noise = np.zeros((batch_size,) + self.classifier.input_shape, dtype=NUMPY_DTYPE)
        self._sample_prob = np.ones(self._current_noise.size, dtype=NUMPY_DTYPE) / self._current_noise.size

        self.adam_mean = None
        self.adam_var = None
        self.adam_epochs = None

    def _loss(self, x, x_adv, target, c_weight):
        """
        Compute the loss function values.

        :param x: An array with the original input.
        :type x: `np.ndarray`
        :param x_adv: An array with the adversarial input.
        :type x_adv: `np.ndarray`
        :param target: An array with the target class (one-hot encoded).
        :type target: `np.ndarray`
<<<<<<< HEAD
        :param c: Weight of the loss term aiming for classification as target.
        :type c: `float`
        :return: A tuple holding the current predictions, `L_2` distortion and overall loss.
=======
        :param c_weight: Weight of the loss term aiming for classification as target.
        :type c_weight: `float`
        :return: A tuple holding the current logits, `L_2` distortion and overall loss.
>>>>>>> e7e2a348
        :rtype: `(float, float, float)`
        """
        l2dist = np.sum(np.square(x - x_adv).reshape(x_adv.shape[0], -1), axis=1)
        ratios = [1] + [int(new_size) / int(old_size)
                        for new_size, old_size in zip(self.classifier.input_shape, x.shape[1:])]
        preds = self.classifier.predict(np.array(zoom(x_adv, zoom=ratios)), batch_size=self.batch_size)
        z_target = np.sum(preds * target, axis=1)
        z_other = np.max(preds * (1 - target) + (np.min(preds, axis=1) - 1)[:, np.newaxis] * target, axis=1)

        if self.targeted:
            # If targeted, optimize for making the target class most likely
            loss = np.maximum(z_other - z_target + self.confidence, 0)
        else:
            # If untargeted, optimize for making any other class most likely
            loss = np.maximum(z_target - z_other + self.confidence, 0)

        return preds, l2dist, c_weight * loss + l2dist

    def generate(self, x, y=None, **kwargs):
        """
        Generate adversarial samples and return them in an array.

        :param x: An array with the original inputs to be attacked.
        :type x: `np.ndarray`
        :param y: If `self.targeted` is true, then `y` represents the target labels. Otherwise, the targets are the
                  original class labels.
        :type y: `np.ndarray`
        :return: An array holding the adversarial examples.
        :rtype: `np.ndarray`
        """
        # ZOO can probably be extended to feature vectors if no zooming or resizing is applied
        if len(x.shape) == 2:
            raise ValueError('Feature vectors detected. The ZOO attack can only be applied to data with spatial'
                             'dimensions.')

        # Check that `y` is provided for targeted attacks
        if self.targeted and y is None:
            raise ValueError('Target labels `y` need to be provided for a targeted attack.')

        # No labels provided, use model prediction as correct class
        if y is None:
<<<<<<< HEAD
            y = get_labels_np_array(self.classifier.predict(x))
=======
            y = get_labels_np_array(self.classifier.predict(x, logits=False, batch_size=self.batch_size))
>>>>>>> e7e2a348

        # Compute adversarial examples with implicit batching
        nb_batches = int(np.ceil(x.shape[0] / float(self.batch_size)))
        x_adv = []
        for batch_id in range(nb_batches):
            logger.debug('Processing batch %i out of %i', batch_id, nb_batches)

            batch_index_1, batch_index_2 = batch_id * self.batch_size, (batch_id + 1) * self.batch_size
            x_batch = x[batch_index_1:batch_index_2]
            y_batch = y[batch_index_1:batch_index_2]
            res = self._generate_batch(x_batch, y_batch)
            x_adv.append(res)
        x_adv = np.vstack(x_adv)

        # Apply clip
        if hasattr(self.classifier, 'clip_values') and self.classifier.clip_values is not None:
            clip_min, clip_max = self.classifier.clip_values
            np.clip(x_adv, clip_min, clip_max, out=x_adv)

        # Log success rate of the ZOO attack
        logger.info('Success rate of ZOO attack: %.2f%%',
                    100 * compute_success(self.classifier, x, y, x_adv, self.targeted, batch_size=self.batch_size))

        return x_adv

    def _generate_batch(self, x_batch, y_batch):
        """
        Run the attack on a batch of images and labels.

        :param x_batch: A batch of original examples.
        :type x_batch: `np.ndarray`
        :param y_batch: A batch of targets (0-1 hot).
        :type y_batch: `np.ndarray`
        :return: A batch of adversarial examples.
        :rtype: `np.ndarray`
        """
        # Initialize binary search
        c_current = self.initial_const * np.ones(x_batch.shape[0])
        c_lower_bound = np.zeros(x_batch.shape[0])
        c_upper_bound = 1e10 * np.ones(x_batch.shape[0])

        # Initialize best distortions and best attacks globally
        o_best_dist = np.inf * np.ones(x_batch.shape[0])
        o_best_attack = x_batch.copy()

        # Start with a binary search
        for bss in range(self.binary_search_steps):
            logger.debug('Binary search step %i out of %i (c_mean==%f)', bss, self.binary_search_steps,
                         np.mean(c_current))

            # Run with 1 specific binary search step
            best_dist, best_label, best_attack = self._generate_bss(x_batch, y_batch, c_current)

            # Update best results so far
            o_best_attack[best_dist < o_best_dist] = best_attack[best_dist < o_best_dist]
            o_best_dist[best_dist < o_best_dist] = best_dist[best_dist < o_best_dist]

            # Adjust the constant as needed
            c_current, c_lower_bound, c_upper_bound = self._update_const(y_batch, best_label, c_current, c_lower_bound,
                                                                         c_upper_bound)

        return o_best_attack

    def _update_const(self, y_batch, best_label, c_batch, c_lower_bound, c_upper_bound):
        """
        Update constant `c_batch` from the ZOO objective. This characterizes the trade-off between attack strength and
        amount of noise introduced.

        :param y_batch: A batch of targets (0-1 hot).
        :type y_batch: `np.ndarray`
        :param best_label: A batch of best labels.
        :type best_label: `np.ndarray`
        :param c_batch: A batch of constants.
        :type c_batch: `np.ndarray`
        :param c_lower_bound: A batch of lower bound constants.
        :type c_lower_bound: `np.ndarray`
        :param c_upper_bound: A batch of upper bound constants.
        :type c_upper_bound: `np.ndarray`
        :return: A tuple of three batches of updated constants and lower/upper bounds.
        :rtype: `tuple`
        """

        def compare(object1, object2):
            return object1 == object2 if self.targeted else object1 != object2

        comparison = [compare(best_label[i], np.argmax(y_batch[i])) and best_label[i] != -np.inf for i in
                      range(len(c_batch))]
        for i, comp in enumerate(comparison):
            if comp:
                # Successful attack
                c_upper_bound[i] = min(c_upper_bound[i], c_batch[i])
                if c_upper_bound[i] < 1e9:
                    c_batch[i] = (c_lower_bound[i] + c_upper_bound[i]) / 2
            else:
                # Failure attack
                c_lower_bound[i] = max(c_lower_bound[i], c_batch[i])
                c_batch[i] = (c_lower_bound[i] + c_upper_bound[i]) / 2 if c_upper_bound[i] < 1e9 else c_batch[i] * 10

        return c_batch, c_lower_bound, c_upper_bound

    def _generate_bss(self, x_batch, y_batch, c_batch):
        """
        Generate adversarial examples for a batch of inputs with a specific batch of constants.

        :param x_batch: A batch of original examples.
        :type x_batch: `np.ndarray`
        :param y_batch: A batch of targets (0-1 hot).
        :type y_batch: `np.ndarray`
        :param c_batch: A batch of constants.
        :type c_batch: `np.ndarray`
        :return: A tuple of best elastic distances, best labels, best attacks
        :rtype: `tuple`
        """

        def compare(object1, object2):
            return object1 == object2 if self.targeted else object1 != object2

        x_orig = x_batch.astype(NUMPY_DTYPE)
        fine_tuning = np.full(x_batch.shape[0], False, dtype=bool)
        prev_loss = 1e6 * np.ones(x_batch.shape[0])
        prev_l2dist = np.zeros(x_batch.shape[0])

        # Resize and initialize Adam
        if self.use_resize:
            x_orig = self._resize_image(x_orig, self._init_size, self._init_size, True)
            assert (x_orig != 0).any()
            x_adv = x_orig.copy()
        else:
            x_orig = x_batch
            self._reset_adam(np.prod(self.classifier.input_shape))
            self._current_noise.fill(0)

        # Initialize best distortions, best changed labels and best attacks
        best_dist = np.inf * np.ones(x_adv.shape[0])
        best_label = -np.inf * np.ones(x_adv.shape[0])
        best_attack = [x_adv[i] for i in range(x_adv.shape[0])]

        for iter_ in range(self.max_iter):
            logger.debug('Iteration step %i out of %i', iter_, self.max_iter)

            # Upscaling for very large number of iterations
            if self.use_resize:
                if iter_ == 2000:
                    x_adv = self._resize_image(x_adv, 64, 64)
                    x_orig = zoom(x_orig, [1, x_adv.shape[1] / x_orig.shape[1],
                                           x_adv.shape[2] / x_orig.shape[2], x_adv.shape[3] / x_orig.shape[3]])
                elif iter_ == 10000:
                    x_adv = self._resize_image(x_adv, 128, 128)
                    x_orig = zoom(x_orig, [1, x_adv.shape[1] / x_orig.shape[1],
                                           x_adv.shape[2] / x_orig.shape[2], x_adv.shape[3] / x_orig.shape[3]])

            # Compute adversarial examples and loss
            x_adv = self._optimizer(x_adv, y_batch, c_batch)
            preds, l2dist, loss = self._loss(x_orig, x_adv, y_batch, c_batch)

            # Reset Adam if a valid example has been found to avoid overshoot
            mask_fine_tune = (~fine_tuning) & (loss == l2dist) & (prev_loss != prev_l2dist)
            fine_tuning[mask_fine_tune] = True
            self._reset_adam(self.adam_mean.size, np.repeat(mask_fine_tune, x_adv[0].size))
            prev_l2dist = l2dist

            # Abort early if no improvement is obtained
            if self.abort_early and iter_ % self._early_stop_iters == 0:
                if (loss > .9999 * prev_loss).all():
                    break
                prev_loss = loss

            # Adjust the best result
            labels_batch = np.argmax(y_batch, axis=1)
            for i, (dist, pred) in enumerate(zip(l2dist, np.argmax(preds, axis=1))):
                if dist < best_dist[i] and compare(pred, labels_batch[i]):
                    best_dist[i] = dist
                    best_attack[i] = x_adv[i]
                    best_label[i] = pred

        # Resize images to original size before returning
        best_attack = np.array(best_attack)
        if self.use_resize:
            if self.classifier.channel_index == 3:
                best_attack = zoom(best_attack, [1, int(x_batch.shape[1]) / best_attack.shape[1],
                                                 int(x_batch.shape[2]) / best_attack.shape[2], 1])
            elif self.classifier.channel_index == 1:
                best_attack = zoom(best_attack, [1, 1, int(x_batch.shape[2]) / best_attack.shape[2],
                                                 int(x_batch.shape[2]) / best_attack.shape[3]])

        return best_dist, best_label, best_attack

    def _optimizer(self, x, targets, c_batch):
        # Variation of input for computing loss, same as in original implementation
        tol = 1e-4
        coord_batch = np.repeat(self._current_noise, 2 * self.nb_parallel, axis=0)
        coord_batch = coord_batch.reshape(2 * self.nb_parallel * self._current_noise.shape[0], -1)

        # Sample indices to prioritize for optimization
        if self.use_importance and np.unique(self._sample_prob).size != 1:
            indices = np.random.choice(coord_batch.shape[-1] * x.shape[0],
                                       self.nb_parallel * self._current_noise.shape[0],
                                       replace=False, p=self._sample_prob.flatten()) % coord_batch.shape[-1]
        else:
            indices = np.random.choice(coord_batch.shape[-1] * x.shape[0],
                                       self.nb_parallel * self._current_noise.shape[0],
                                       replace=False) % coord_batch.shape[-1]

        # Create the batch of modifications to run
        for i in range(self.nb_parallel * self._current_noise.shape[0]):
            coord_batch[2 * i, indices[i]] += tol
            coord_batch[2 * i + 1, indices[i]] -= tol

        # Compute loss for all samples and coordinates, then optimize
        expanded_x = np.repeat(x, 2 * self.nb_parallel, axis=0).reshape((-1,) + x.shape[1:])
        expanded_targets = np.repeat(targets, 2 * self.nb_parallel, axis=0).reshape((-1,) + targets.shape[1:])
        expanded_c = np.repeat(c_batch, 2 * self.nb_parallel)
        _, _, loss = self._loss(expanded_x, expanded_x + coord_batch.reshape(expanded_x.shape), expanded_targets,
                                expanded_c)
        self._current_noise = self._optimizer_adam_coordinate(loss, indices, self.adam_mean, self.adam_var,
                                                              self._current_noise, self.learning_rate, self.adam_epochs,
                                                              True)

        if self._current_noise.shape[2] > self._init_size:
            self._sample_prob = self._get_prob(self._current_noise).flatten()

        return x + self._current_noise

    def _optimizer_adam_coordinate(self, losses, index, mean, var, current_noise, learning_rate, adam_epochs, proj):
        """
        Implementation of the ADAM optimizer for coordinate descent.
        """
        beta1, beta2 = .9, .999

        # Estimate grads from loss variation (constant `h` from the paper is fixed to .0001)
        grads = np.array([(losses[i] - losses[i + 1]) / .0002 for i in range(0, len(losses), 2)])

        # ADAM update
        mean[index] = beta1 * mean[index] + (1 - beta1) * grads
        var[index] = beta2 * var[index] + (1 - beta2) * grads ** 2

        corr = (np.sqrt(1 - np.power(beta2, adam_epochs[index]))) / (1 - np.power(beta1, adam_epochs[index]))
        orig_shape = current_noise.shape
        current_noise = current_noise.reshape(-1)
        current_noise[index] -= learning_rate * corr * mean[index] / (np.sqrt(var[index]) + 1e-8)
        adam_epochs[index] += 1

        if proj and hasattr(self.classifier, 'clip_values') and self.classifier.clip_values is not None:
            clip_min, clip_max = self.classifier.clip_values
            current_noise[index] = np.clip(current_noise[index], clip_min, clip_max)

        return current_noise.reshape(orig_shape)

    def _reset_adam(self, nb_vars, indices=None):
        # If variables are already there and at the right size, reset values
        if self.adam_mean is not None and self.adam_mean.size == nb_vars:
            if indices is None:
                self.adam_mean.fill(0)
                self.adam_var.fill(0)
                self.adam_epochs.fill(1)
            else:
                self.adam_mean[indices] = 0
                self.adam_var[indices] = 0
                self.adam_epochs[indices] = 1
        else:
            # Allocate Adam variables
            self.adam_mean = np.zeros(nb_vars, dtype=NUMPY_DTYPE)
            self.adam_var = np.zeros(nb_vars, dtype=NUMPY_DTYPE)
            self.adam_epochs = np.ones(nb_vars, dtype=np.int32)

    def _resize_image(self, x, size_x, size_y, reset=False):
        if self.classifier.channel_index == 3:
            dims = (x.shape[0], size_x, size_y, x.shape[-1])
        elif self.classifier.channel_index == 1:
            dims = (x.shape[0], x.shape[1], size_x, size_y)
        nb_vars = np.prod(dims)

        if reset:
            # Reset variables to original size and value
            if dims == x.shape:
                resized_x = x
                self._current_noise.fill(0)
            else:
                resized_x = zoom(x, (1, dims[1] / x.shape[1], dims[2] / x.shape[2], dims[3] / x.shape[3]))
                self._current_noise = np.zeros(dims, dtype=NUMPY_DTYPE)
            self._sample_prob = np.ones(nb_vars, dtype=NUMPY_DTYPE) / nb_vars
        else:
            # Rescale variables and reset values
            resized_x = zoom(x, (1, dims[1] / x.shape[1], dims[2] / x.shape[2], dims[3] / x.shape[3]))
            self._sample_prob = self._get_prob(self._current_noise, double=True).flatten()
            self._current_noise = np.zeros(dims, dtype=NUMPY_DTYPE)

        # Reset Adam
        self._reset_adam(nb_vars)

        return resized_x

    def _get_prob(self, prev_noise, double=False):
        dims = list(prev_noise.shape)

        # Double size if needed
        if double:
            dims = [2 * size if i not in [0, self.classifier.channel_index] else size for i, size in enumerate(dims)]

        prob = np.empty(shape=dims, dtype=np.float32)
        image = np.abs(prev_noise)

        for channel in range(prev_noise.shape[self.classifier.channel_index]):
            if self.classifier.channel_index == 3:
                image_pool = self._max_pooling(image[:, :, :, channel], dims[1] // 8)
                if double:
                    prob[:, :, :, channel] = np.abs(zoom(image_pool, [1, 2, 2]))
                else:
                    prob[:, :, :, channel] = image_pool
            elif self.classifier.channel_index == 1:
                image_pool = self._max_pooling(image[:, channel, :, :], dims[2] // 8)
                if double:
                    prob[:, channel, :, :] = np.abs(zoom(image_pool, [1, 2, 2]))
                else:
                    prob[:, channel, :, :] = image_pool

        prob /= np.sum(prob)

        return prob

    @staticmethod
    def _max_pooling(image, kernel_size):
        img_pool = np.copy(image)
        for i in range(0, image.shape[1], kernel_size):
            for j in range(0, image.shape[2], kernel_size):
                img_pool[:, i:i + kernel_size, j:j + kernel_size] = np.max(
                    image[:, i:i + kernel_size, j:j + kernel_size],
                    axis=(1, 2), keepdims=True)

        return img_pool

    def set_params(self, **kwargs):
        """
        Take in a dictionary of parameters and applies attack-specific checks before saving them as attributes.

        :param confidence: Confidence of adversarial examples: a higher value produces examples that are farther
               away, from the original input, but classified with higher confidence as the target class.
        :type confidence: `float`
        :param targeted: Should the attack target one specific class.
        :type targeted: `bool`
        :param learning_rate: The initial learning rate for the attack algorithm. Smaller values produce better
               results but are slower to converge.
        :type learning_rate: `float`
        :param max_iter: The maximum number of iterations.
        :type max_iter: `int`
        :param binary_search_steps: Number of times to adjust constant with binary search (positive value).
        :type binary_search_steps: `int`
        :param initial_const: The initial trade-off constant `c` to use to tune the relative importance of distance
               and confidence. If `binary_search_steps` is large, the initial constant is not important, as discussed in
               Carlini and Wagner (2016).
        :type initial_const: `float`
        :param abort_early: `True` if gradient descent should be abandoned when it gets stuck.
        :type abort_early: `bool`
        :param use_resize: `True` if to use the resizing strategy from the paper: first, compute attack on inputs
               resized to 32x32, then increase size if needed to 64x64, followed by 128x128.
        :type use_resize: `bool`
        :param use_importance: `True` if to use importance sampling when choosing coordinates to update.
        :type use_importance: `bool`
        :param nb_parallel: Number of coordinate updates to run in parallel. A higher value for `nb_parallel` should
               be preferred over a large batch size.
        :type nb_parallel: `int`
        :param batch_size: Internal size of batches on which adversarial samples are generated. Small batch sizes are
               encouraged for ZOO, as the algorithm already runs `nb_parallel` coordinate updates in parallel for each
               sample. The batch size is a multiplier of `nb_parallel` in terms of memory consumption.
        :type batch_size: `int`
        """
        # Save attack-specific parameters
        super(ZooAttack, self).set_params(**kwargs)

        if not isinstance(self.binary_search_steps, (int, np.int)) or self.binary_search_steps < 0:
            raise ValueError('The number of binary search steps must be a non-negative integer.')

        if not isinstance(self.max_iter, (int, np.int)) or self.max_iter < 0:
            raise ValueError('The number of iterations must be a non-negative integer.')

        if not isinstance(self.nb_parallel, (int, np.int)) or self.nb_parallel < 1:
            raise ValueError('The number of parallel coordinates must be an integer greater than zero.')

        if not isinstance(self.batch_size, (int, np.int)) or self.batch_size < 1:
            raise ValueError('The batch size must be an integer greater than zero.')

        return True<|MERGE_RESOLUTION|>--- conflicted
+++ resolved
@@ -138,15 +138,9 @@
         :type x_adv: `np.ndarray`
         :param target: An array with the target class (one-hot encoded).
         :type target: `np.ndarray`
-<<<<<<< HEAD
-        :param c: Weight of the loss term aiming for classification as target.
-        :type c: `float`
-        :return: A tuple holding the current predictions, `L_2` distortion and overall loss.
-=======
         :param c_weight: Weight of the loss term aiming for classification as target.
         :type c_weight: `float`
         :return: A tuple holding the current logits, `L_2` distortion and overall loss.
->>>>>>> e7e2a348
         :rtype: `(float, float, float)`
         """
         l2dist = np.sum(np.square(x - x_adv).reshape(x_adv.shape[0], -1), axis=1)
@@ -188,11 +182,7 @@
 
         # No labels provided, use model prediction as correct class
         if y is None:
-<<<<<<< HEAD
-            y = get_labels_np_array(self.classifier.predict(x))
-=======
-            y = get_labels_np_array(self.classifier.predict(x, logits=False, batch_size=self.batch_size))
->>>>>>> e7e2a348
+            y = get_labels_np_array(self.classifier.predict(x, batch_size=self.batch_size))
 
         # Compute adversarial examples with implicit batching
         nb_batches = int(np.ceil(x.shape[0] / float(self.batch_size)))
