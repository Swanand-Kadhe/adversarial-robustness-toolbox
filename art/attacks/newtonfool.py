--- conflicted
+++ resolved
@@ -1,4 +1,3 @@
-<<<<<<< HEAD
 # MIT License
 #
 # Copyright (C) IBM Corporation 2018
@@ -16,12 +15,7 @@
 # AUTHORS OR COPYRIGHT HOLDERS BE LIABLE FOR ANY CLAIM, DAMAGES OR OTHER LIABILITY, WHETHER IN AN ACTION OF CONTRACT,
 # TORT OR OTHERWISE, ARISING FROM, OUT OF OR IN CONNECTION WITH THE SOFTWARE OR THE USE OR OTHER DEALINGS IN THE
 # SOFTWARE.
-from __future__ import absolute_import, division, print_function
-
-from keras.utils.generic_utils import Progbar
-=======
 from __future__ import absolute_import, division, print_function, unicode_literals
->>>>>>> 068fba51
 
 import numpy as np
 
