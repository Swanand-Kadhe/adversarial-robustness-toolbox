# MIT License
#
# Copyright (C) IBM Corporation 2018
#
# Permission is hereby granted, free of charge, to any person obtaining a copy of this software and associated
# documentation files (the "Software"), to deal in the Software without restriction, including without limitation the
# rights to use, copy, modify, merge, publish, distribute, sublicense, and/or sell copies of the Software, and to permit
# persons to whom the Software is furnished to do so, subject to the following conditions:
#
# The above copyright notice and this permission notice shall be included in all copies or substantial portions of the
# Software.
#
# THE SOFTWARE IS PROVIDED "AS IS", WITHOUT WARRANTY OF ANY KIND, EXPRESS OR IMPLIED, INCLUDING BUT NOT LIMITED TO THE
# WARRANTIES OF MERCHANTABILITY, FITNESS FOR A PARTICULAR PURPOSE AND NONINFRINGEMENT. IN NO EVENT SHALL THE
# AUTHORS OR COPYRIGHT HOLDERS BE LIABLE FOR ANY CLAIM, DAMAGES OR OTHER LIABILITY, WHETHER IN AN ACTION OF CONTRACT,
# TORT OR OTHERWISE, ARISING FROM, OUT OF OR IN CONNECTION WITH THE SOFTWARE OR THE USE OR OTHER DEALINGS IN THE
# SOFTWARE.
"""
This module implements the fast generalized subset scan based detector.
"""

from __future__ import absolute_import, division, print_function, unicode_literals
import logging
import six

# pylint: disable=E0001
import numpy as np

from art.classifiers import Classifier, ClassifierNeuralNetwork, ClassifierGradients
from art.detection.subsetscanning.scanner import Scanner

logger = logging.getLogger(__name__)


<<<<<<< HEAD
class SubsetScanningDetector(ClassifierNeuralNetwork, ClassifierGradients, Classifier):
    """ Fast generalized subset scan based detector"""

=======
class SubsetScanningDetector(Classifier):
    """
    Fast generalized subset scan based detector by McFowland, E., Speakman, S., and Neill, D. B. (2013).
    Paper link: https://www.cs.cmu.edu/~neill/papers/mcfowland13a.pdf
    """
>>>>>>> 0405e740
    def __init__(self, classifier, bgd_data, layer):
        """
        Create a `SubsetScanningDetector` instance which is used to the detect the presence of adversarial samples.

        :param classifier: The model being evaluated for its robustness to anomalies (eg. adversarial samples)
        :type classifier: :class:`.Classifier`
        :bgd_data: The background data used to learn a null model. Typically dataset used to train the classifier.
        :type bgd_data: `np.ndarray`
        :layer: The layer from which to extract activations to perform scan
        :type layer: `int` or `str`
        """
        super(SubsetScanningDetector, self).__init__(clip_values=classifier.clip_values,
                                                     channel_index=classifier.channel_index,
                                                     defences=classifier.defences,
                                                     preprocessing=classifier.preprocessing)
        self.classifier = classifier
        self.bgd_data = bgd_data

        # Ensure that layer is well-defined:
        if isinstance(layer, six.string_types):
            if layer not in classifier.layer_names:
                raise ValueError('Layer name %s is not part of the graph.' % layer)
            self._layer_name = layer
        elif isinstance(layer, int):
            if layer < 0 or layer >= len(classifier.layer_names):
                raise ValueError('Layer index %d is outside of range (0 to %d included).'
                                 % (layer, len(classifier.layer_names) - 1))
            self._layer_name = classifier.layer_names[layer]
        else:
            raise TypeError('Layer must be of type `str` or `int`.')

        bgd_activations = classifier.get_activations(bgd_data, self._layer_name)
        if len(bgd_activations.shape) == 4:
            dim2 = bgd_activations.shape[1] * bgd_activations.shape[2] * bgd_activations.shape[3]
            bgd_activations = np.reshape(bgd_activations, (bgd_activations.shape[0], dim2))

        self.sorted_bgd_activations = np.sort(bgd_activations, axis=0)

    def calculate_pvalue_ranges(self, eval_x):
        """
        Returns computed p-value ranges.

        :param eval_x: data being evaluted for anomalies
        :type eval_x: `np.ndarray`
        :return: pvalue ranges ndarray
        :rtype: `np.ndarray`
        """

        bgd_activations = self.sorted_bgd_activations
        eval_activations = self.classifier.get_activations(eval_x, self._layer_name)

        if len(eval_activations.shape) == 4:
            dim2 = eval_activations.shape[1] * eval_activations.shape[2] * eval_activations.shape[3]
            eval_activations = np.reshape(eval_activations, (eval_activations.shape[0], dim2))

        bgrecords_n = bgd_activations.shape[0]
        records_n = eval_activations.shape[0]
        atrr_n = eval_activations.shape[1]

        pvalue_ranges = np.empty((records_n, atrr_n, 2))

        for j in range(atrr_n):
            pvalue_ranges[:, j, 0] = np.searchsorted(bgd_activations[:, j], eval_activations[:, j], side='right')
            pvalue_ranges[:, j, 1] = np.searchsorted(bgd_activations[:, j], eval_activations[:, j], side='left')

        pvalue_ranges = bgrecords_n - pvalue_ranges

        pvalue_ranges[:, :, 0] = np.divide(pvalue_ranges[:, :, 0], bgrecords_n + 1)
        pvalue_ranges[:, :, 1] = np.divide(pvalue_ranges[:, :, 1] + 1, bgrecords_n + 1)

        return pvalue_ranges

    def scan(self, clean_x, adv_x, cleanssize=None, advssize=None, run=10):
        """
        Returns scores of highest scoring subsets

        :param clean_x: data presumably without anomalies
        :type clean_x `np.ndarray`
        :param clean_x: data presumably with anomalies
        :type adv_x `np.ndarray`
        :return: (clean_scores, adv_scores, detectionpower)
        :rtype: `list`, `list`, `float`
        """
        from sklearn import metrics

        clean_pvalranges = self.calculate_pvalue_ranges(clean_x)
        adv_pvalranges = self.calculate_pvalue_ranges(adv_x)

        clean_scores = []
        adv_scores = []

        if cleanssize is None and advssize is None:

            # individualscan
            for j, _ in enumerate(clean_pvalranges):
                best_score, _, _, _ = Scanner.fgss_individ_for_nets(clean_pvalranges[j])
                clean_scores.append(best_score)
            for j, _ in enumerate(adv_pvalranges):
                best_score, _, _, _ = Scanner.fgss_individ_for_nets(adv_pvalranges[j])
                adv_scores.append(best_score)

        else:

            len_adv_x = len(adv_x)
            len_clean_x = len(clean_x)

            for _ in range(run):
                np.random.seed()

                advchoice = np.random.choice(range(len_adv_x), advssize, replace=False)
                cleanchoice = np.random.choice(range(len_clean_x), cleanssize, replace=False)

                combined_pvals = np.concatenate((clean_pvalranges[cleanchoice], adv_pvalranges[advchoice]), axis=0)

                best_score, _, _, _ = Scanner.fgss_for_nets(clean_pvalranges[cleanchoice])
                clean_scores.append(best_score)
                best_score, _, _, _ = Scanner.fgss_for_nets(combined_pvals)
                adv_scores.append(best_score)

        y_true = np.append([np.ones(len(adv_scores))], [np.zeros(len(clean_scores))])
        all_scores = np.append([adv_scores], [clean_scores])

        fpr, tpr, _ = metrics.roc_curve(y_true, all_scores)
        roc_auc = metrics.auc(fpr, tpr)
        detectionpower = roc_auc

        return clean_scores, adv_scores, detectionpower

    def fit(self, x, y, batch_size=128, nb_epochs=20, **kwargs):
        """
        Fit the detector using training data.
        Assume that the classifier is already trained

        :raises: `NotImplementedException`
        """
        raise NotImplementedError

    def predict(self, x, logits=False, batch_size=128, **kwargs):
        """
        Perform detection of adversarial data and return prediction as tuple.

        :raises: `NotImplementedException`
        """
        raise NotImplementedError

    def fit_generator(self, generator, nb_epochs=20, **kwargs):
        """
        Fit the classifier using the generator gen that yields batches as specified. This function is not supported
        for this detector.

        :raises: `NotImplementedException`
        """
        raise NotImplementedError

    @property
    def nb_classes(self):
        return self.detector.nb_classes

    @property
    def input_shape(self):
        return self.detector.input_shape

    @property
    def clip_values(self):
        return self.detector.clip_values

    @property
    def channel_index(self):
        return self.detector.channel_index

    def learning_phase(self):
        return self.detector.learning_phase

    def class_gradient(self, x, label=None, **kwargs):
        logits = kwargs.get('logits')
        if logits is None:
            logits = False
        return self.detector.class_gradient(x, label=label, logits=logits)

    def loss_gradient(self, x, y, **kwargs):
        return self.detector.loss_gradient(x, y)

    def get_activations(self, x, layer, batch_size):
        """
        Return the output of the specified layer for input `x`. `layer` is specified by layer index (between 0 and
        `nb_layers - 1`) or by name. The number of layers can be determined by counting the results returned by
        calling `layer_names`. This function is not supported for this detector.

        :raises: `NotImplementedException`
        """
        raise NotImplementedError

    def set_learning_phase(self, train):
        self.detector.set_learning_phase(train)

    def save(self, filename, path=None):
        self.detector.save(filename, path)<|MERGE_RESOLUTION|>--- conflicted
+++ resolved
@@ -32,17 +32,11 @@
 logger = logging.getLogger(__name__)
 
 
-<<<<<<< HEAD
-class SubsetScanningDetector(ClassifierNeuralNetwork, ClassifierGradients, Classifier):
-    """ Fast generalized subset scan based detector"""
-
-=======
 class SubsetScanningDetector(Classifier):
     """
     Fast generalized subset scan based detector by McFowland, E., Speakman, S., and Neill, D. B. (2013).
     Paper link: https://www.cs.cmu.edu/~neill/papers/mcfowland13a.pdf
     """
->>>>>>> 0405e740
     def __init__(self, classifier, bgd_data, layer):
         """
         Create a `SubsetScanningDetector` instance which is used to the detect the presence of adversarial samples.
