# MIT License
#
# Copyright (C) IBM Corporation 2018
#
# Permission is hereby granted, free of charge, to any person obtaining a copy of this software and associated
# documentation files (the "Software"), to deal in the Software without restriction, including without limitation the
# rights to use, copy, modify, merge, publish, distribute, sublicense, and/or sell copies of the Software, and to permit
# persons to whom the Software is furnished to do so, subject to the following conditions:
#
# The above copyright notice and this permission notice shall be included in all copies or substantial portions of the
# Software.
#
# THE SOFTWARE IS PROVIDED "AS IS", WITHOUT WARRANTY OF ANY KIND, EXPRESS OR IMPLIED, INCLUDING BUT NOT LIMITED TO THE
# WARRANTIES OF MERCHANTABILITY, FITNESS FOR A PARTICULAR PURPOSE AND NONINFRINGEMENT. IN NO EVENT SHALL THE
# AUTHORS OR COPYRIGHT HOLDERS BE LIABLE FOR ANY CLAIM, DAMAGES OR OTHER LIABILITY, WHETHER IN AN ACTION OF CONTRACT,
# TORT OR OTHERWISE, ARISING FROM, OUT OF OR IN CONNECTION WITH THE SOFTWARE OR THE USE OR OTHER DEALINGS IN THE
# SOFTWARE.
"""
This module implements the abstract base class `Classifier` for all classifiers.
"""
from __future__ import absolute_import, division, print_function, unicode_literals

import abc
import sys

import numpy as np

# Ensure compatibility with Python 2 and 3 when using ABCMeta
if sys.version_info >= (3, 4):
    ABC = abc.ABC
else:
    ABC = abc.ABCMeta(str('ABC'), (), {})


class Classifier(ABC):
    """
    Base class for all classifiers.
    """

    def __init__(self, channel_index, clip_values=None, defences=None, preprocessing=(0, 1)):
        """
        Initialize a `Classifier` object.

        :param channel_index: Index of the axis in data containing the color channels or features.
        :type channel_index: `int`
        :param clip_values: Tuple of the form `(min, max)` of floats or `np.ndarray` representing the minimum and
               maximum values allowed for features. If floats are provided, these will be used as the range of all
               features. If arrays are provided, each value will be considered the bound for a feature, thus
               the shape of clip values needs to match the total number of features.
        :type clip_values: `tuple`
        :param defences: Defence(s) to be activated with the classifier.
        :type defences: :class:`.Preprocessor` or `list(Preprocessor)` instances
        :param preprocessing: Tuple of the form `(substractor, divider)` of floats or `np.ndarray` of values to be
               used for data preprocessing. The first value will be substracted from the input. The input will then
               be divided by the second one.
        :type preprocessing: `tuple`
        """
        from art.defences.preprocessor import Preprocessor

        if clip_values is not None:
            if len(clip_values) != 2:
                raise ValueError('`clip_values` should be a tuple of 2 floats or arrays containing the allowed'
                                 'data range.')
            if np.array(clip_values[0] >= clip_values[1]).any():
                raise ValueError('Invalid `clip_values`: min >= max.')
        self._clip_values = clip_values

        self._channel_index = channel_index
        if isinstance(defences, Preprocessor):
            self.defences = [defences]
        else:
            self.defences = defences

        if len(preprocessing) != 2:
            raise ValueError('`preprocessing` should be a tuple of 2 floats with the substract and divide values for'
                             'the model inputs.')
        self.preprocessing = preprocessing

    @abc.abstractmethod
<<<<<<< HEAD
    def predict(self, x, batch_size=128):
=======
    def predict(self, x, logits=False, batch_size=128, **kwargs):
>>>>>>> e7e2a348
        """
        Perform prediction for a batch of inputs.

        :param x: Test set.
        :type x: `np.ndarray`
        :param batch_size: Size of batches.
        :type batch_size: `int`
        :return: Array of predictions of shape `(nb_inputs, self.nb_classes)`.
        :rtype: `np.ndarray`
        """
        raise NotImplementedError

    @abc.abstractmethod
    def fit(self, x, y, batch_size=128, nb_epochs=20, **kwargs):
        """
        Fit the classifier on the training set `(x, y)`.

        :param x: Training data.
        :type x: `np.ndarray`
        :param y: Labels, one-vs-rest encoding.
        :type y: `np.ndarray`
        :param batch_size: Size of batches.
        :type batch_size: `int`
        :param nb_epochs: Number of epochs to use for training.
        :type nb_epochs: `int`
        :param kwargs: Dictionary of framework-specific arguments.
        :type kwargs: `dict`
        :return: `None`
        """
        raise NotImplementedError

    def fit_generator(self, generator, nb_epochs=20, **kwargs):
        """
        Fit the classifier using the generator `gen` that yields batches as specified. Framework implementations can
        provide framework-specific versions of this function to speed-up computation.

        :param generator: Batch generator providing `(x, y)` for each epoch.
        :type generator: :class:`.DataGenerator`
        :param nb_epochs: Number of epochs to use for training.
        :type nb_epochs: `int`
        :param kwargs: Dictionary of framework-specific arguments.
        :type kwargs: `dict`
        :return: `None`
        """
        from art.data_generators import DataGenerator

        if not isinstance(generator, DataGenerator):
            raise ValueError('Expected instance of `DataGenerator` for `fit_generator`, got %s instead.'
                             % str(type(generator)))

        for _ in range(nb_epochs):
            x, y = generator.get_batch()

            # Apply preprocessing and defences
            x_preprocessed, y_preprocessed = self._apply_preprocessing(x, y, fit=True)

            # Fit for current batch
            self.fit(x_preprocessed, y_preprocessed, nb_epochs=1, batch_size=len(x), **kwargs)

    @property
    def nb_classes(self):
        """
        Return the number of output classes.

        :return: Number of classes in the data.
        :rtype: `int`
        """
        return self._nb_classes

    @property
    def input_shape(self):
        """
        Return the shape of one input.

        :return: Shape of one input for the classifier.
        :rtype: `tuple`
        """
        return self._input_shape

    @property
    def clip_values(self):
        """
        :return: Tuple of the form `(min, max)` representing the minimum and maximum values allowed for features.
        :rtype: `tuple`
        """
        return self._clip_values

    @property
    def channel_index(self):
        """
        :return: Index of the axis in data containing the color channels or features.
        :rtype: `int`
        """
        return self._channel_index

    @property
    def learning_phase(self):
        """
        Return the learning phase set by the user for the current classifier. Possible values are `True` for training,
        `False` for prediction and `None` if it has not been set through the library. In the latter case, the library
        does not do any explicit learning phase manipulation and the current value of the backend framework is used.
        If a value has been set by the user for this property, it will impact all following computations for
        model fitting, prediction and gradients.

        :return: Value of the learning phase.
        :rtype: `bool` or `None`
        """
        return self._learning_phase if hasattr(self, '_learning_phase') else None

    @abc.abstractmethod
<<<<<<< HEAD
    def class_gradient(self, x, label=None):
=======
    def class_gradient(self, x, label=None, logits=False, **kwargs):
>>>>>>> e7e2a348
        """
        Compute per-class derivatives w.r.t. `x`.

        :param x: Sample input with shape as expected by the model.
        :type x: `np.ndarray`
        :param label: Index of a specific per-class derivative. If an integer is provided, the gradient of that class
                      output is computed for all samples. If multiple values as provided, the first dimension should
                      match the batch size of `x`, and each value will be used as target for its corresponding sample in
                      `x`. If `None`, then gradients for all classes will be computed for each sample.
        :type label: `int` or `list`
        :return: Array of gradients of input features w.r.t. each class in the form
                 `(batch_size, nb_classes, input_shape)` when computing for all classes, otherwise shape becomes
                 `(batch_size, 1, input_shape)` when `label` parameter is specified.
        :rtype: `np.ndarray`
        """
        raise NotImplementedError

    @abc.abstractmethod
    def loss_gradient(self, x, y, **kwargs):
        """
        Compute the gradient of the loss function w.r.t. `x`.

        :param x: Sample input with shape as expected by the model.
        :type x: `np.ndarray`
        :param y: Correct labels, one-vs-rest encoding.
        :type y: `np.ndarray`
        :return: Array of gradients of the same shape as `x`.
        :rtype: `np.ndarray`
        """
        raise NotImplementedError

    @property
    def layer_names(self):
        """
        Return the hidden layers in the model, if applicable.

        :return: The hidden layers in the model, input and output layers excluded.
        :rtype: `list`

        .. warning:: `layer_names` tries to infer the internal structure of the model.
                     This feature comes with no guarantees on the correctness of the result.
                     The intended order of the layers tries to match their order in the model, but this is not
                     guaranteed either.
        """
        raise NotImplementedError

    @abc.abstractmethod
    def get_activations(self, x, layer, batch_size):
        """
        Return the output of the specified layer for input `x`. `layer` is specified by layer index (between 0 and
        `nb_layers - 1`) or by name. The number of layers can be determined by counting the results returned by
        calling `layer_names`.

        :param x: Input for computing the activations.
        :type x: `np.ndarray`
        :param layer: Layer for computing the activations
        :type layer: `int` or `str`
        :param batch_size: Size of batches.
        :type batch_size: `int`
        :return: The output of `layer`, where the first dimension is the batch size corresponding to `x`.
        :rtype: `np.ndarray`
        """
        raise NotImplementedError

    @abc.abstractmethod
    def set_learning_phase(self, train):
        """
        Set the learning phase for the backend framework.

        :param train: True to set the learning phase to training, False to set it to prediction.
        :type train: `bool`
        """
        raise NotImplementedError

    @abc.abstractmethod
    def save(self, filename, path=None):
        """
        Save a model to file in the format specific to the backend framework.

        :param filename: Name of the file where to store the model.
        :type filename: `str`
        :param path: Path of the folder where to store the model. If no path is specified, the model will be stored in
                     the default data location of the library `DATA_PATH`.
        :type path: `str`
        :return: None
        """
        raise NotImplementedError

    def _apply_preprocessing(self, x, y, fit):
        """
        Apply all preprocessing steps of the classifier on inputs `(x, y)`.

        :param x: Input data, where first dimension is the batch size.
        :type x: `np.ndarray`
        :param y: Labels for input data, where first dimension is the batch size.
        :type y: `np.ndarray`
        :param fit: `True` if the defences are applied during training.
        :return: Value of the data after applying the defences.
        :rtype: `np.ndarray`
        """
        x_preprocessed, y_preprocessed = self._apply_preprocessing_defences(x, y, fit=fit)
        x_preprocessed = self._apply_preprocessing_normalization(x_preprocessed)
        return x_preprocessed, y_preprocessed

    def _apply_preprocessing_gradient(self, x, grads):
        """
        Apply the backward pass through all preprocessing steps to gradients.

        :param x: Input data for which the gradient is estimated. First dimension is the batch size.
        :type x: `np.ndarray`
        :param grads: Gradient value so far.
        :type grads: `np.ndarray`
        :param fit: `True` if the gradient is computed during training.
        :return: Value of the gradient.
        :rtype: `np.ndarray`
        """
        grads = self._apply_preprocessing_normalization_gradient(grads)
        grads = self._apply_preprocessing_defences_gradient(x, grads)
        return grads

    def _apply_preprocessing_defences(self, x, y, fit=False):
        """
        Apply the defences specified for the classifier in inputs `(x, y)`.

        :param x: Input data, where first dimension is the batch size.
        :type x: `np.ndarray`
        :param y: Labels for input data, where first dimension is the batch size.
        :type y: `np.ndarray`
        :param fit: `True` if the defences are applied during training.
        :return: Value of the data after applying the defences.
        :rtype: `np.ndarray`
        """
        if self.defences is not None:
            for defence in self.defences:
                if fit:
                    if defence.apply_fit:
                        x, y = defence(x, y)
                else:
                    if defence.apply_predict:
                        x, y = defence(x, y)

        return x, y

    def _apply_preprocessing_defences_gradient(self, x, grads, fit=False):
        """
        Apply the backward pass through the preprocessing defences.

        :param x: Input data for which the gradient is estimated. First dimension is the batch size.
        :type x: `np.ndarray`
        :param grads: Gradient value so far.
        :type grads: `np.ndarray`
        :param fit: `True` if the gradient is computed during training.
        :return: Value of the gradient.
        :rtype: `np.ndarray`
        """
        if self.defences is not None:
            for defence in self.defences[::-1]:
                if fit:
                    if defence.apply_fit:
                        grads = defence.estimate_gradient(x, grads)
                else:
                    if defence.apply_predict:
                        grads = defence.estimate_gradient(x, grads)

        return grads

    def _apply_preprocessing_normalization(self, x):
        """
        Apply the data normalization steps specified for the classifier on `x`.

        :param x: Input data, where first dimension is the batch size.
        :type x: `np.ndarray`
        :return: Value of the preprocessed data.
        :rtype: `np.ndarray`
        """
        sub, div = self.preprocessing
        sub = np.asarray(sub, dtype=x.dtype)
        div = np.asarray(div, dtype=x.dtype)

        res = x - sub
        res = res / div

        return res

    def _apply_preprocessing_normalization_gradient(self, grads):
        """
        Apply the backward pass through the data normalization steps.

        :param grads: Gradient value so far.
        :type grads: `np.ndarray`
        :return: Value of the gradient.
        :rtype: `np.ndarray`
        """
        _, div = self.preprocessing
        div = np.asarray(div, dtype=grads.dtype)
        res = grads / div
        return res

    def __repr__(self):
        repr_ = "%s(channel_index=%r, clip_values=%r, defences=%r, preprocessing=%r)" \
                % (self.__module__ + '.' + self.__class__.__name__,
                   self.channel_index, self.clip_values, self.defences, self.preprocessing)

        return repr_<|MERGE_RESOLUTION|>--- conflicted
+++ resolved
@@ -77,11 +77,7 @@
         self.preprocessing = preprocessing
 
     @abc.abstractmethod
-<<<<<<< HEAD
-    def predict(self, x, batch_size=128):
-=======
-    def predict(self, x, logits=False, batch_size=128, **kwargs):
->>>>>>> e7e2a348
+    def predict(self, x, batch_size=128, **kwargs):
         """
         Perform prediction for a batch of inputs.
 
@@ -192,11 +188,7 @@
         return self._learning_phase if hasattr(self, '_learning_phase') else None
 
     @abc.abstractmethod
-<<<<<<< HEAD
-    def class_gradient(self, x, label=None):
-=======
-    def class_gradient(self, x, label=None, logits=False, **kwargs):
->>>>>>> e7e2a348
+    def class_gradient(self, x, label=None, **kwargs):
         """
         Compute per-class derivatives w.r.t. `x`.
 
