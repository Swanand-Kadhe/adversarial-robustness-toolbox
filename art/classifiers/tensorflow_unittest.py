from __future__ import absolute_import, division, print_function, unicode_literals

import logging
import unittest

import numpy as np
import tensorflow as tf

from art.classifiers import TFClassifier
from art.utils import load_mnist, master_seed

logger = logging.getLogger('testLogger')


NB_TRAIN = 1000
NB_TEST = 20


class TestTFClassifier(unittest.TestCase):
    """
    This class tests the functionalities of the Tensorflow-based classifier.
    """
    @classmethod
    def setUpClass(cls):
        # Get MNIST
        (x_train, y_train), (x_test, y_test), _, _ = load_mnist()
        x_train, y_train = x_train[:NB_TRAIN], y_train[:NB_TRAIN]
        x_test, y_test = x_test[:NB_TEST], y_test[:NB_TEST]
        cls.mnist = (x_train, y_train), (x_test, y_test)

    def setUp(self):
        # Set master seed
        master_seed(1234)

        # Define input and output placeholders
        input_ph = tf.placeholder(tf.float32, shape=[None, 28, 28, 1])
        output_ph = tf.placeholder(tf.int32, shape=[None, 10])
        learning = tf.placeholder(tf.bool)

        # Define the tensorflow graph
        conv = tf.layers.conv2d(input_ph, 16, 5, activation=tf.nn.relu)
        conv = tf.layers.max_pooling2d(conv, 2, 2)
        fc = tf.contrib.layers.flatten(conv)

        # Logits layer
        logits = tf.layers.dense(fc, 10)

        # Train operator
        loss = tf.reduce_mean(tf.losses.softmax_cross_entropy(logits=logits, onehot_labels=output_ph))
        optimizer = tf.train.AdamOptimizer(learning_rate=0.01)
        train = optimizer.minimize(loss)

        # Tensorflow session and initialization
        self.sess = tf.Session()
        self.sess.run(tf.global_variables_initializer())

<<<<<<< HEAD
        # Create classifier
        self.classifier = TFClassifier((0, 1), input_ph, logits, output_ph, train, loss, None, self.sess)
=======
        # Create classifier and fit
        self.classifier = TFClassifier((0, 1), input_ph, logits, output_ph, train, loss, learning, self.sess)

        # Get MNIST
        (x_train, y_train), (x_test, y_test) = self.mnist
        self.classifier.fit(x_train, y_train, batch_size=100, nb_epochs=3)
>>>>>>> d00d57ab

    def tearDown(self):
        self.sess.close()

    def test_fit_predict(self):
        # Get MNIST
        (x_train, y_train), (x_test, y_test) = self.mnist

        # Test fit and predict
        preds = self.classifier.predict(x_test)
        preds_class = np.argmax(preds, axis=1)
        trues_class = np.argmax(y_test, axis=1)
        acc = np.sum(preds_class == trues_class) / len(trues_class)

        logger.info('Accuracy after fitting: %.2f%%', (acc * 100))
        self.assertGreater(acc, 0.1)
        tf.reset_default_graph()

    def test_fit_generator(self):
        from art.data_generators import TFDataGenerator

        # Get MNIST
        (x_train, y_train), (x_test, y_test) = self.mnist

        # Create Tensorflow data generator
        x_tensor = tf.convert_to_tensor(x_train.reshape(10, 100, 28, 28, 1))
        y_tensor = tf.convert_to_tensor(y_train.reshape(10, 100, 10))
        dataset = tf.data.Dataset.from_tensor_slices((x_tensor, y_tensor))
        iterator = dataset.make_initializable_iterator()
        data_gen = TFDataGenerator(sess=self.sess, iterator=iterator, iterator_type='initializable',
                                   iterator_arg={}, size=1000, batch_size=100)

        # Test fit and predict
        self.classifier.fit_generator(data_gen, nb_epochs=1)
        preds = self.classifier.predict(x_test)
        preds_class = np.argmax(preds, axis=1)
        trues_class = np.argmax(y_test, axis=1)
        acc = np.sum(preds_class == trues_class) / len(trues_class)

        logger.info('Accuracy after fitting: %.2f%%', (acc * 100))
        self.assertGreater(acc, 0.1)
        tf.reset_default_graph()

    def test_fit_generator(self):
        from art.classifiers.keras import generator_fit
        from art.data_generators import KerasDataGenerator

        labels = np.argmax(self.mnist[1][1], axis=1)
        acc = np.sum(np.argmax(self.classifier.predict(self.mnist[1][0]), axis=1) == labels) / NB_TEST
        logger.info('Accuracy: %.2f%%', (acc * 100))

        gen = generator_fit(self.mnist[0][0], self.mnist[0][1], batch_size=100)
        data_gen = KerasDataGenerator(generator=gen, size=NB_TRAIN, batch_size=100)
        self.classifier.fit_generator(generator=data_gen, nb_epochs=2)
        acc2 = np.sum(np.argmax(self.classifier.predict(self.mnist[1][0]), axis=1) == labels) / NB_TEST
        logger.info('Accuracy: %.2f%%', (acc2 * 100))

        self.assertTrue(acc2 >= .8 * acc)

    def test_nb_classes(self):
        # Start to test
        self.assertTrue(self.classifier.nb_classes == 10)
        tf.reset_default_graph()

    def test_input_shape(self):
        # Start to test
        self.assertTrue(np.array(self.classifier.input_shape == (28, 28, 1)).all())
        tf.reset_default_graph()

    def test_class_gradient(self):
        # Get MNIST
        (_, _), (x_test, _) = self.mnist

        # Test all gradients label = None
        grads = self.classifier.class_gradient(x_test)

        self.assertTrue(np.array(grads.shape == (NB_TEST, 10, 28, 28, 1)).all())
        self.assertTrue(np.sum(grads) != 0)

        # Test 1 gradient label = 5
        grads = self.classifier.class_gradient(x_test, label=5)

        self.assertTrue(np.array(grads.shape == (NB_TEST, 1, 28, 28, 1)).all())
        self.assertTrue(np.sum(grads) != 0)

        # Test a set of gradients label = array
        label = np.random.randint(5, size=NB_TEST)
        grads = self.classifier.class_gradient(x_test, label=label)

        self.assertTrue(np.array(grads.shape == (NB_TEST, 1, 28, 28, 1)).all())
        self.assertTrue(np.sum(grads) != 0)

    def test_loss_gradient(self):
        # Get MNIST
        (_, _), (x_test, y_test) = self.mnist

        # Test gradient
        grads = self.classifier.loss_gradient(x_test, y_test)

        self.assertTrue(np.array(grads.shape == (NB_TEST, 28, 28, 1)).all())
        self.assertTrue(np.sum(grads) != 0)
        tf.reset_default_graph()

    def test_layers(self):
        # Get MNIST
        (_, _), (x_test, _) = self.mnist

        # Test and get layers
        layer_names = self.classifier.layer_names
        logger.debug(layer_names)
        self.assertTrue(layer_names == ['conv2d/Relu:0', 'max_pooling2d/MaxPool:0',
                                        'Flatten/flatten/Reshape:0', 'dense/BiasAdd:0'])

        for i, name in enumerate(layer_names):
            act_i = self.classifier.get_activations(x_test, i)
            act_name = self.classifier.get_activations(x_test, name)
            self.assertAlmostEqual(np.sum(act_name - act_i), 0)

        self.assertTrue(self.classifier.get_activations(x_test, 0).shape == (20, 24, 24, 16))
        self.assertTrue(self.classifier.get_activations(x_test, 1).shape == (20, 12, 12, 16))
        self.assertTrue(self.classifier.get_activations(x_test, 2).shape == (20, 2304))
        self.assertTrue(self.classifier.get_activations(x_test, 3).shape == (20, 10))
        tf.reset_default_graph()

    def test_save(self):
        import os
        import re

        path = 'tmp'
        filename = 'model.ckpt'
        self.classifier.save(filename, path=path)
        self.assertTrue(os.path.isfile(os.path.join(path, filename + '.meta')))
        self.assertTrue(os.path.isfile(os.path.join(path, filename + '.index')))

        # Remove saved files
        for f in os.listdir(path):
            if re.search(filename, f):
                os.remove(os.path.join(path, f))

<<<<<<< HEAD
=======
    def test_set_learning(self):
        tfc = self.classifier

        self.assertTrue(tfc._feed_dict == {})
        tfc.set_learning_phase(False)
        self.assertFalse(tfc._feed_dict[tfc._learning])
        tfc.set_learning_phase(True)
        self.assertTrue(tfc._feed_dict[tfc._learning])
        self.assertTrue(tfc.learning_phase)

>>>>>>> d00d57ab

if __name__ == '__main__':
    unittest.main()

<|MERGE_RESOLUTION|>--- conflicted
+++ resolved
@@ -54,17 +54,12 @@
         self.sess = tf.Session()
         self.sess.run(tf.global_variables_initializer())
 
-<<<<<<< HEAD
-        # Create classifier
-        self.classifier = TFClassifier((0, 1), input_ph, logits, output_ph, train, loss, None, self.sess)
-=======
         # Create classifier and fit
         self.classifier = TFClassifier((0, 1), input_ph, logits, output_ph, train, loss, learning, self.sess)
 
         # Get MNIST
         (x_train, y_train), (x_test, y_test) = self.mnist
         self.classifier.fit(x_train, y_train, batch_size=100, nb_epochs=3)
->>>>>>> d00d57ab
 
     def tearDown(self):
         self.sess.close()
@@ -204,8 +199,6 @@
             if re.search(filename, f):
                 os.remove(os.path.join(path, f))
 
-<<<<<<< HEAD
-=======
     def test_set_learning(self):
         tfc = self.classifier
 
@@ -216,8 +209,6 @@
         self.assertTrue(tfc._feed_dict[tfc._learning])
         self.assertTrue(tfc.learning_phase)
 
->>>>>>> d00d57ab
 
 if __name__ == '__main__':
-    unittest.main()
-
+    unittest.main()