--- conflicted
+++ resolved
@@ -93,15 +93,12 @@
         :param output_layer: Which layer to consider as the Output when the model has multiple output layers.
         :type output_layer: `int`
         """
-<<<<<<< HEAD
         if self.is_tensorflow:
+            import tensorflow.keras as keras
             import tensorflow.keras.backend as k
         else:
+            import keras
             import keras.backend as k
-=======
-        import keras
-        import keras.backend as k
->>>>>>> a5d92759
 
         if hasattr(model, 'inputs'):
             self._input_layer = input_layer
@@ -402,16 +399,11 @@
 
         return activations
 
-<<<<<<< HEAD
-    def _init_class_grads(self, label=None):
+    def _init_class_gradients(self, label=None):
         if self.is_tensorflow:
             import tensorflow.keras.backend as k
         else:
             import keras.backend as k
-=======
-    def _init_class_gradients(self, label=None):
-        import keras.backend as k
->>>>>>> a5d92759
 
         if len(self._output.shape) == 2:
             nb_outputs = self._output.shape[1]
