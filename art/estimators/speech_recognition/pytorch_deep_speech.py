# MIT License
#
# Copyright (C) The Adversarial Robustness Toolbox (ART) Authors 2020
#
# Permission is hereby granted, free of charge, to any person obtaining a copy of this software and associated
# documentation files (the "Software"), to deal in the Software without restriction, including without limitation the
# rights to use, copy, modify, merge, publish, distribute, sublicense, and/or sell copies of the Software, and to permit
# persons to whom the Software is furnished to do so, subject to the following conditions:
#
# The above copyright notice and this permission notice shall be included in all copies or substantial portions of the
# Software.
#
# THE SOFTWARE IS PROVIDED "AS IS", WITHOUT WARRANTY OF ANY KIND, EXPRESS OR IMPLIED, INCLUDING BUT NOT LIMITED TO THE
# WARRANTIES OF MERCHANTABILITY, FITNESS FOR A PARTICULAR PURPOSE AND NONINFRINGEMENT. IN NO EVENT SHALL THE
# AUTHORS OR COPYRIGHT HOLDERS BE LIABLE FOR ANY CLAIM, DAMAGES OR OTHER LIABILITY, WHETHER IN AN ACTION OF CONTRACT,
# TORT OR OTHERWISE, ARISING FROM, OUT OF OR IN CONNECTION WITH THE SOFTWARE OR THE USE OR OTHER DEALINGS IN THE
# SOFTWARE.
"""
This module implements the task specific estimator for DeepSpeech, an end-to-end speech recognition in English and
Mandarin in PyTorch.

| Paper link: https://arxiv.org/abs/1512.02595
"""
import logging
from typing import TYPE_CHECKING, List, Optional, Tuple, Union

import numpy as np
from deepspeech_pytorch.model import DeepSpeech

from art import config
from art.estimators.pytorch import PyTorchEstimator
from art.estimators.speech_recognition.speech_recognizer import SpeechRecognizerMixin
from art.estimators.speech_recognition.speech_recognizer import PytorchSpeechRecognizerMixin
from art.utils import get_file

if TYPE_CHECKING:
    # pylint: disable=C0412
    import torch

    from art.defences.postprocessor.postprocessor import Postprocessor
    from art.defences.preprocessor.preprocessor import Preprocessor
    from art.utils import CLIP_VALUES_TYPE, PREPROCESSING_TYPE

logger = logging.getLogger(__name__)


class PyTorchDeepSpeech(PytorchSpeechRecognizerMixin, SpeechRecognizerMixin, PyTorchEstimator):
    """
    This class implements a model-specific automatic speech recognizer using the end-to-end speech recognizer
    DeepSpeech and PyTorch. It supports both version 2 and version 3 of DeepSpeech models as released at
    https://github.com/SeanNaren/deepspeech.pytorch.

    | Paper link: https://arxiv.org/abs/1512.02595
    """

    estimator_params = PyTorchEstimator.estimator_params + ["optimizer", "use_amp", "opt_level", "lm_config", "verbose"]

    def __init__(
        self,
        model: Optional["DeepSpeech"] = None,
        pretrained_model: Optional[str] = None,
        filename: Optional[str] = None,
        url: Optional[str] = None,
        use_half: bool = False,
        optimizer: Optional["torch.optim.Optimizer"] = None,  # type: ignore
        use_amp: bool = False,
        opt_level: str = "O1",
        decoder_type: str = "greedy",
        lm_path: str = "",
        top_paths: int = 1,
        alpha: float = 0.0,
        beta: float = 0.0,
        cutoff_top_n: int = 40,
        cutoff_prob: float = 1.0,
        beam_width: int = 10,
        lm_workers: int = 4,
        clip_values: Optional["CLIP_VALUES_TYPE"] = None,
        preprocessing_defences: Union["Preprocessor", List["Preprocessor"], None] = None,
        postprocessing_defences: Union["Postprocessor", List["Postprocessor"], None] = None,
        preprocessing: "PREPROCESSING_TYPE" = None,
        device_type: str = "gpu",
        verbose: bool = True,
    ):
        """
        Initialization of an instance PyTorchDeepSpeech.

        :param model: DeepSpeech model.
        :param pretrained_model: The choice of pretrained model if a pretrained model is required. Currently this
                                 estimator supports 3 different pretrained models consisting of `an4`, `librispeech`
                                 and `tedlium`.
        :param filename: Name of the file.
        :param url: Download URL.
        :param use_half: Whether to use FP16 for pretrained model.
        :param optimizer: The optimizer used to train the estimator.
        :param use_amp: Whether to use the automatic mixed precision tool to enable mixed precision training or
                        gradient computation, e.g. with loss gradient computation. When set to True, this option is
                        only triggered if there are GPUs available.
        :param opt_level: Specify a pure or mixed precision optimization level. Used when use_amp is True. Accepted
                          values are `O0`, `O1`, `O2`, and `O3`.
        :param decoder_type: Decoder type. Either `greedy` or `beam`. This parameter is only used when users want
                             transcription outputs.
        :param lm_path: Path to an (optional) kenlm language model for use with beam search. This parameter is only
                        used when users want transcription outputs.
        :param top_paths: Number of beams to be returned. This parameter is only used when users want transcription
                          outputs.
        :param alpha: The weight used for the language model. This parameter is only used when users want transcription
                      outputs.
        :param beta: Language model word bonus (all words). This parameter is only used when users want transcription
                     outputs.
        :param cutoff_top_n: Cutoff_top_n characters with highest probs in vocabulary will be used in beam search. This
                             parameter is only used when users want transcription outputs.
        :param cutoff_prob: Cutoff probability in pruning. This parameter is only used when users want transcription
                            outputs.
        :param beam_width: The width of beam to be used. This parameter is only used when users want transcription
                           outputs.
        :param lm_workers: Number of language model processes to use. This parameter is only used when users want
                           transcription outputs.
        :param clip_values: Tuple of the form `(min, max)` of floats or `np.ndarray` representing the minimum and
               maximum values allowed for features. If floats are provided, these will be used as the range of all
               features. If arrays are provided, each value will be considered the bound for a feature, thus
               the shape of clip values needs to match the total number of features.
        :param preprocessing_defences: Preprocessing defence(s) to be applied by the estimator.
        :param postprocessing_defences: Postprocessing defence(s) to be applied by the estimator.
        :param preprocessing: Tuple of the form `(subtrahend, divisor)` of floats or `np.ndarray` of values to be
               used for data preprocessing. The first value will be subtracted from the input. The input will then
               be divided by the second one.
        :param device_type: Type of device to be used for model and tensors, if `cpu` run on CPU, if `gpu` run on GPU
                            if available otherwise run on CPU.
        """
        import torch  # lgtm [py/repeated-import]
        from deepspeech_pytorch.configs.inference_config import LMConfig
        from deepspeech_pytorch.enums import DecoderType
        from deepspeech_pytorch.utils import load_decoder, load_model

        # Super initialization
        super().__init__(
            model=None,
            clip_values=clip_values,
            channels_first=None,
            preprocessing_defences=preprocessing_defences,
            postprocessing_defences=postprocessing_defences,
            preprocessing=preprocessing,
        )

        # Check DeepSpeech version
        if str(DeepSpeech.__base__) == "<class 'torch.nn.modules.module.Module'>":
            self._version = 2
        elif str(DeepSpeech.__base__) == "<class 'pytorch_lightning.core.lightning.LightningModule'>":
            self._version = 3
        else:
            raise NotImplementedError("Only DeepSpeech version 2 and DeepSpeech version 3 are currently supported.")

        self.verbose = verbose

        # Check clip values
        if self.clip_values is not None:
            if not np.all(self.clip_values[0] == -1):
                raise ValueError("This estimator requires normalized input audios with clip_vales=(-1, 1).")
            if not np.all(self.clip_values[1] == 1):
                raise ValueError("This estimator requires normalized input audios with clip_vales=(-1, 1).")

        # Check postprocessing defences
        if self.postprocessing_defences is not None:
            raise ValueError("This estimator does not support `postprocessing_defences`.")

        # Set cpu/gpu device
        self._device: torch.device
        if device_type == "cpu" or not torch.cuda.is_available():
            self._device = torch.device("cpu")
        else:
            cuda_idx = torch.cuda.current_device()
            self._device = torch.device("cuda:{}".format(cuda_idx))

        self._input_shape = None

        # Load model
        if model is None:
<<<<<<< HEAD
            if self._version == 2:
                if pretrained_model == "an4":
                    filename, url = (
                        "an4_pretrained_v2.pth",
                        "https://github.com/SeanNaren/deepspeech.pytorch/releases/download/v2.0/an4_pretrained_v2.pth",
                    )
=======
            if pretrained_model == "an4":
                filename, url = (
                    "an4_pretrained_v2.pth",
                    "https://github.com/SeanNaren/deepspeech.pytorch/releases/download/v2.0/an4_pretrained_v2.pth",
                )

            elif pretrained_model == "librispeech":
                filename, url = (
                    "librispeech_pretrained_v2.pth",
                    "https://github.com/SeanNaren/deepspeech.pytorch/releases/download/v2.0/"
                    "librispeech_pretrained_v2.pth",
                )

            elif pretrained_model == "tedlium":
                filename, url = (
                    "ted_pretrained_v2.pth",
                    "https://github.com/SeanNaren/deepspeech.pytorch/releases/download/v2.0/ted_pretrained_v2.pth",
                )
>>>>>>> 2a48ad70

                elif pretrained_model == "librispeech":
                    filename, url = (
                        "librispeech_pretrained_v2.pth",
                        "https://github.com/SeanNaren/deepspeech.pytorch/releases/download/v2.0/"
                        "librispeech_pretrained_v2.pth",
                    )

                elif pretrained_model == "tedlium":
                    filename, url = (
                        "ted_pretrained_v2.pth",
                        "https://github.com/SeanNaren/deepspeech.pytorch/releases/download/v2.0/ted_pretrained_v2.pth",
                    )

                elif pretrained_model is None:
                    # If model is None and no pretrained model is selected, then we need to have parameters filename
                    # and url to download, extract and load the automatic speech recognition model
                    if filename is None or url is None:
                        filename, url = (
                            "librispeech_pretrained_v2.pth",
                            "https://github.com/SeanNaren/deepspeech.pytorch/releases/download/v2.0/"
                            "librispeech_pretrained_v2.pth",
                        )

                else:
                    raise ValueError("The input pretrained model %s is not supported." % pretrained_model)

                # Download model
                model_path = get_file(
                    filename=filename, path=config.ART_DATA_PATH, url=url, extract=False, verbose=self.verbose
                )

                # Then load model
                self._model = load_model(device=self._device, model_path=model_path, use_half=use_half)

            else:
                if pretrained_model == "an4":
                    filename, url = (
                        "an4_pretrained_v3.ckpt",
                        "https://github.com/SeanNaren/deepspeech.pytorch/releases/download/V3.0/an4_pretrained_v3.ckpt",
                    )

                elif pretrained_model == "librispeech":
                    filename, url = (
                        "librispeech_pretrained_v3.ckpt",
                        "https://github.com/SeanNaren/deepspeech.pytorch/releases/download/V3.0/"
                        "librispeech_pretrained_v3.ckpt",
                    )

                elif pretrained_model == "tedlium":
                    filename, url = (
                        "ted_pretrained_v3.ckpt",
                        "https://github.com/SeanNaren/deepspeech.pytorch/releases/download/V3.0/ted_pretrained_v3.ckpt",
                    )

<<<<<<< HEAD
                elif pretrained_model is None:
                    # If model is None and no pretrained model is selected, then we need to have parameters filename and
                    # url to download, extract and load the automatic speech recognition model
                    if filename is None or url is None:
                        filename, url = (
                            "librispeech_pretrained_v3.ckpt",
                            "https://github.com/SeanNaren/deepspeech.pytorch/releases/download/V3.0/"
                            "librispeech_pretrained_v3.ckpt",
                        )
=======
            # Download model
            model_path = get_file(
                filename=filename, path=config.ART_DATA_PATH, url=url, extract=False, verbose=self.verbose
            )
>>>>>>> 2a48ad70

                else:
                    raise ValueError("The input pretrained model %s is not supported." % pretrained_model)

                # Download model
                model_path = get_file(
                    filename=filename, path=config.ART_DATA_PATH, url=url, extract=False, verbose=self.verbose
                )

                # Then load model
                self._model = load_model(device=self._device, model_path=model_path)

        else:
            self._model = model

            # Push model to the corresponding device
            self._model.to(self._device)

        # Set the loss function
        if self._version == 2:
            from warpctc_pytorch import CTCLoss

            self.criterion = CTCLoss()
        else:
            self.criterion = self._model.criterion

        # Save first version of the optimizer
        self._optimizer = optimizer
        self._use_amp = use_amp
        self._opt_level = opt_level

        # Now create a decoder
        # Create the language model config first
        lm_config = LMConfig()

        # Then setup the config
        if decoder_type == "greedy":
            lm_config.decoder_type = DecoderType.greedy
        elif decoder_type == "beam":
            lm_config.decoder_type = DecoderType.beam
        else:
            raise ValueError("Decoder type %s currently not supported." % decoder_type)

        lm_config.lm_path = lm_path
        lm_config.top_paths = top_paths
        lm_config.alpha = alpha
        lm_config.beta = beta
        lm_config.cutoff_top_n = cutoff_top_n
        lm_config.cutoff_prob = cutoff_prob
        lm_config.beam_width = beam_width
        lm_config.lm_workers = lm_workers
        self.lm_config = lm_config

        # Create the decoder with the lm config
        self.decoder = load_decoder(labels=self._model.labels, cfg=lm_config)

        # Setup for AMP use
        if self._use_amp:
            from apex import amp  # pylint: disable=E0611

            if self._optimizer is None:
                logger.warning(
                    "An optimizer is needed to use the automatic mixed precision tool, but none for provided. "
                    "A default optimizer is used."
                )

                # Create the optimizers
                parameters = self._model.parameters()
                self._optimizer = torch.optim.SGD(parameters, lr=0.01)

            if self._device.type == "cpu":
                enabled = False
            else:
                enabled = True

            self._model, self._optimizer = amp.initialize(
                models=self._model,
                optimizers=self._optimizer,
                enabled=enabled,
                opt_level=opt_level,
                loss_scale=1.0,
            )

    def predict(
        self, x: np.ndarray, batch_size: int = 128, **kwargs
    ) -> Union[Tuple[np.ndarray, np.ndarray], np.ndarray]:
        """
        Perform prediction for a batch of inputs.

        :param x: Samples of shape (nb_samples, seq_length). Note that, it is allowable that sequences in the batch
                  could have different lengths. A possible example of `x` could be:
                  `x = np.array([np.array([0.1, 0.2, 0.1, 0.4]), np.array([0.3, 0.1])])`.
        :param batch_size: Batch size.
        :param transcription_output: Indicate whether the function will produce probability or transcription as
                                     prediction output. If transcription_output is not available, then probability
                                     output is returned. Default: True
        :return: Predicted probability (if transcription_output False) or transcription (default, if
                 transcription_output is True):
                 - Probability return is a tuple of (probs, sizes), where `probs` is the probability of characters of
                 shape (nb_samples, seq_length, nb_classes) and `sizes` is the real sequence length of shape
                 (nb_samples,).
                 - Transcription return is a numpy array of characters. A possible example of a transcription return
                 is `np.array(['SIXTY ONE', 'HELLO'])`.
        """
        import torch  # lgtm [py/repeated-import]

        x_in = np.empty(len(x), dtype=object)
        x_in[:] = list(x)

        # Put the model in the eval mode
        self._model.eval()

        # Apply preprocessing
        x_preprocessed, _ = self._apply_preprocessing(x_in, y=None, fit=False)

        # Transform x into the model input space
        inputs, _, input_rates, _, batch_idx = self._transform_model_input(x=x_preprocessed)

        # Compute real input sizes
        input_sizes = input_rates.mul_(inputs.size()[-1]).int()

        # Run prediction with batch processing
        results = []
        result_output_sizes = np.zeros(x_preprocessed.shape[0], dtype=np.int)
        num_batch = int(np.ceil(len(x_preprocessed) / float(batch_size)))

        for m in range(num_batch):
            # Batch indexes
            begin, end = (
                m * batch_size,
                min((m + 1) * batch_size, x_preprocessed.shape[0]),
            )

            # Call to DeepSpeech model for prediction
            with torch.no_grad():
                outputs, output_sizes = self._model(
                    inputs[begin:end].to(self._device), input_sizes[begin:end].to(self._device)
                )

            results.append(outputs)
            result_output_sizes[begin:end] = output_sizes.detach().cpu().numpy()

        # Aggregate results
        result_outputs = np.zeros(
            shape=(x_preprocessed.shape[0], result_output_sizes.max(), results[0].shape[-1]),
            dtype=config.ART_NUMPY_DTYPE,
        )

        for m in range(num_batch):
            # Batch indexes
            begin, end = (
                m * batch_size,
                min((m + 1) * batch_size, x_preprocessed.shape[0]),
            )

            # Overwrite results
            result_outputs[begin:end, : results[m].shape[1], : results[m].shape[-1]] = results[m].cpu().numpy()

        # Rearrange to the original order
        result_output_sizes_ = result_output_sizes.copy()
        result_outputs_ = result_outputs.copy()
        result_output_sizes[batch_idx] = result_output_sizes_
        result_outputs[batch_idx] = result_outputs_

        # Check if users want transcription outputs
        transcription_output = kwargs.get("transcription_output", True)

        if transcription_output is False:
            return result_outputs, result_output_sizes

        # Now users want transcription outputs
        # Compute transcription
        decoded_output, _ = self.decoder.decode(
            torch.tensor(result_outputs, device=self._device), torch.tensor(result_output_sizes, device=self._device)
        )
        decoded_output = [do[0] for do in decoded_output]
        decoded_output = np.array(decoded_output)

        return decoded_output

    def loss_gradient(self, x: np.ndarray, y: np.ndarray, **kwargs) -> np.ndarray:
        """
        Compute the gradient of the loss function w.r.t. `x`.

        :param x: Samples of shape (nb_samples, seq_length). Note that, it is allowable that sequences in the batch
                  could have different lengths. A possible example of `x` could be:
                  `x = np.array([np.array([0.1, 0.2, 0.1, 0.4]), np.array([0.3, 0.1])])`.
        :param y: Target values of shape (nb_samples). Each sample in `y` is a string and it may possess different
                  lengths. A possible example of `y` could be: `y = np.array(['SIXTY ONE', 'HELLO'])`.
        :return: Loss gradients of the same shape as `x`.
        """
        x_in = np.empty(len(x), dtype=object)
        x_in[:] = list(x)

        # Put the model in the training mode, otherwise CUDA can't backpropagate through the model.
        # However, model uses batch norm layers which need to be frozen
        self._model.train()
        self.set_batchnorm(train=False)

        # Apply preprocessing
        x_preprocessed, y_preprocessed = self._apply_preprocessing(x_in, y, fit=False)

        # Transform data into the model input space
        inputs, targets, input_rates, target_sizes, _ = self._transform_model_input(
            x=x_preprocessed, y=y_preprocessed, compute_gradient=True
        )

        # Compute real input sizes
        input_sizes = input_rates.mul_(inputs.size()[-1]).int()

        # Call to DeepSpeech model for prediction
        outputs, output_sizes = self._model(inputs.to(self._device), input_sizes.to(self._device))
        outputs = outputs.transpose(0, 1)

        if self._version == 2:
            outputs = outputs.float()
        else:
            outputs = outputs.log_softmax(-1)

        # Compute the loss
        loss = self.criterion(outputs, targets, output_sizes, target_sizes).to(self._device)

        # Average the loss by mini batch if version 2 of DeepSpeech is used
        if self._version == 2:
            loss = loss / inputs.size(0)

        # Compute gradients
        if self._use_amp:
            from apex import amp  # pylint: disable=E0611

            with amp.scale_loss(loss, self._optimizer) as scaled_loss:
                scaled_loss.backward()

        else:
            loss.backward()

        # Get results
        results_list = list()
        for i, _ in enumerate(x_preprocessed):
            results_list.append(x_preprocessed[i].grad.cpu().numpy().copy())

        results = np.array(results_list)

        if results.shape[0] == 1:
            results_ = np.empty(len(results), dtype=object)
            results_[:] = list(results)
            results = results_

        results = self._apply_preprocessing_gradient(x_in, results)

        if x.dtype != np.object:
            results = np.array([i for i in results], dtype=x.dtype)  # pylint: disable=R1721
            assert results.shape == x.shape and results.dtype == x.dtype

        # Unfreeze batch norm layers again
        self.set_batchnorm(train=True)

        return results

    def fit(self, x: np.ndarray, y: np.ndarray, batch_size: int = 128, nb_epochs: int = 10, **kwargs) -> None:
        """
        Fit the estimator on the training set `(x, y)`.

        :param x: Samples of shape (nb_samples, seq_length). Note that, it is allowable that sequences in the batch
                  could have different lengths. A possible example of `x` could be:
                  `x = np.array([np.array([0.1, 0.2, 0.1, 0.4]), np.array([0.3, 0.1])])`.
        :param y: Target values of shape (nb_samples). Each sample in `y` is a string and it may possess different
                  lengths. A possible example of `y` could be: `y = np.array(['SIXTY ONE', 'HELLO'])`.
        :param batch_size: Size of batches.
        :param nb_epochs: Number of epochs to use for training.
        :param kwargs: Dictionary of framework-specific arguments. This parameter is not currently supported for PyTorch
               and providing it takes no effect.
        """
        import random

        x_in = np.empty(len(x), dtype=object)
        x_in[:] = list(x)

        # Put the model in the training mode
        self._model.train()

        if self._optimizer is None:
            raise ValueError("An optimizer is required to train the model, but none was provided.")

        # Apply preprocessing
        x_preprocessed, y_preprocessed = self._apply_preprocessing(x_in, y, fit=True)

        # Train with batch processing
        num_batch = int(np.ceil(len(x_preprocessed) / float(batch_size)))
        ind = np.arange(len(x_preprocessed))

        # Start training
        for _ in range(nb_epochs):
            # Shuffle the examples
            random.shuffle(ind)

            # Train for one epoch
            for m in range(num_batch):
                # Batch indexes
                begin, end = (
                    m * batch_size,
                    min((m + 1) * batch_size, x_preprocessed.shape[0]),
                )

                # Extract random batch
                i_batch = np.empty(len(x_preprocessed[ind[begin:end]]), dtype=object)
                i_batch[:] = list(x_preprocessed[ind[begin:end]])
                o_batch = y_preprocessed[ind[begin:end]]

                # Transform data into the model input space
                inputs, targets, input_rates, target_sizes, _ = self._transform_model_input(
                    x=i_batch, y=o_batch, compute_gradient=False
                )

                # Compute real input sizes
                input_sizes = input_rates.mul_(inputs.size(-1)).int()

                # Zero the parameter gradients
                self._optimizer.zero_grad()

                # Call to DeepSpeech model for prediction
                outputs, output_sizes = self._model(inputs.to(self._device), input_sizes.to(self._device))
                outputs = outputs.transpose(0, 1)

                if self._version == 2:
                    outputs = outputs.float()
                else:
                    outputs = outputs.log_softmax(-1)

                # Compute the loss
                loss = self.criterion(outputs, targets, output_sizes, target_sizes).to(self._device)

                # Average the loss by mini batch if version 2 of DeepSpeech is used
                if self._version == 2:
                    loss = loss / inputs.size(0)

                # Actual training
                if self._use_amp:
                    from apex import amp  # pylint: disable=E0611

                    with amp.scale_loss(loss, self._optimizer) as scaled_loss:
                        scaled_loss.backward()

                else:
                    loss.backward()

                self._optimizer.step()

    def compute_loss_and_decoded_output(
        self, masked_adv_input: "torch.Tensor", original_output: np.ndarray, **kwargs
    ) -> Tuple["torch.Tensor", np.ndarray]:
        """
        Compute loss function and decoded output.

        :param masked_adv_input: The perturbed inputs.
        :param original_output: Target values of shape (nb_samples). Each sample in `original_output` is a string and
                                it may possess different lengths. A possible example of `original_output` could be:
                                `original_output = np.array(['SIXTY ONE', 'HELLO'])`.
        :param real_lengths: Real lengths of original sequences.
        :return: The loss and the decoded output.
        """
        # This estimator needs to have real lengths for loss computation
        real_lengths = kwargs.get("real_lengths")
        if real_lengths is None:
            raise ValueError(
                "The PyTorchDeepSpeech estimator needs information about the real lengths of input sequences to "
                "compute loss and decoded output."
            )

        # Transform data into the model input space
        inputs, targets, input_rates, target_sizes, batch_idx = self._preprocess_transform_model_input(
            x=masked_adv_input.to(self.device),
            y=original_output,
            real_lengths=real_lengths,
        )

        # Compute real input sizes
        input_sizes = input_rates.mul_(inputs.size()[-1]).int()

        # Call to DeepSpeech model for prediction
        outputs, output_sizes = self.model(inputs.to(self.device), input_sizes.to(self.device))
        outputs_ = outputs.transpose(0, 1)

        if self._version == 2:
            outputs_ = outputs_.float()
        else:
            outputs_ = outputs_.log_softmax(-1)

        # Compute the loss
        loss = self.criterion(outputs_, targets, output_sizes, target_sizes).to(self._device)

        # Average the loss by mini batch if version 2 of DeepSpeech is used
        if self._version == 2:
            loss = loss / inputs.size(0)

        # Compute transcription
        decoded_output, _ = self.decoder.decode(outputs, output_sizes)
        decoded_output = [do[0] for do in decoded_output]
        decoded_output = np.array(decoded_output)

        # Rearrange to the original order
        decoded_output_ = decoded_output.copy()
        decoded_output[batch_idx] = decoded_output_

        return loss, decoded_output

    def _preprocess_transform_model_input(
        self,
        x: "torch.Tensor",
        y: np.ndarray,
        real_lengths: np.ndarray,
    ) -> Tuple["torch.Tensor", "torch.Tensor", "torch.Tensor", "torch.Tensor", List]:
        """
        Apply preprocessing and then transform the user input space into the model input space. This function is used
        by the ASR attack to attack into the PyTorchDeepSpeech estimator whose defences are called with the
        `_apply_preprocessing` function.

        :param x: Samples of shape (nb_samples, seq_length).
        :param y: Target values of shape (nb_samples). Each sample in `y` is a string and it may possess different
                  lengths. A possible example of `y` could be: `y = np.array(['SIXTY ONE', 'HELLO'])`.
        :param real_lengths: Real lengths of original sequences.
        :return: A tuple of inputs and targets in the model space with the original index
                 `(inputs, targets, input_percentages, target_sizes, batch_idx)`, where:
                 - inputs: model inputs of shape (nb_samples, nb_frequencies, seq_length).
                 - targets: ground truth targets of shape (sum over nb_samples of real seq_lengths).
                 - input_percentages: percentages of real inputs in inputs.
                 - target_sizes: list of real seq_lengths.
                 - batch_idx: original index of inputs.
        """
        import torch  # lgtm [py/repeated-import]

        # Apply preprocessing
        x_batch = []
        for i, _ in enumerate(x):
            preprocessed_x_i, _ = self._apply_preprocessing(x=x[i], y=None, no_grad=False)
            x_batch.append(preprocessed_x_i)

        x = torch.stack(x_batch)

        # Transform the input space
        inputs, targets, input_rates, target_sizes, batch_idx = self._transform_model_input(
            x=x,
            y=y,
            compute_gradient=False,
            tensor_input=True,
            real_lengths=real_lengths,
        )

        return inputs, targets, input_rates, target_sizes, batch_idx

    def _transform_model_input(
        self,
        x: Union[np.ndarray, "torch.Tensor"],
        y: Optional[np.ndarray] = None,
        compute_gradient: bool = False,
        tensor_input: bool = False,
        real_lengths: Optional[np.ndarray] = None,
    ) -> Tuple["torch.Tensor", "torch.Tensor", "torch.Tensor", "torch.Tensor", List]:
        """
        Transform the user input space into the model input space.

        :param x: Samples of shape (nb_samples, seq_length). Note that, it is allowable that sequences in the batch
                  could have different lengths. A possible example of `x` could be:
                  `x = np.ndarray([[0.1, 0.2, 0.1, 0.4], [0.3, 0.1]])`.
        :param y: Target values of shape (nb_samples). Each sample in `y` is a string and it may possess different
                  lengths. A possible example of `y` could be: `y = np.array(['SIXTY ONE', 'HELLO'])`.
        :param compute_gradient: Indicate whether to compute gradients for the input `x`.
        :param tensor_input: Indicate whether input is tensor.
        :param real_lengths: Real lengths of original sequences.
        :return: A tuple of inputs and targets in the model space with the original index
                 `(inputs, targets, input_percentages, target_sizes, batch_idx)`, where:
                 - inputs: model inputs of shape (nb_samples, nb_frequencies, seq_length).
                 - targets: ground truth targets of shape (sum over nb_samples of real seq_lengths).
                 - input_percentages: percentages of real inputs in inputs.
                 - target_sizes: list of real seq_lengths.
                 - batch_idx: original index of inputs.
        """
        import torch  # lgtm [py/repeated-import]
        import torchaudio
        from deepspeech_pytorch.loader.data_loader import _collate_fn

        # Get parameters needed for the transformation
        if self._version == 2:
            window_name = self.model.audio_conf.window.value
            sample_rate = self.model.audio_conf.sample_rate
            window_size = self.model.audio_conf.window_size
            window_stride = self.model.audio_conf.window_stride

        else:
            window_name = self.model.spect_cfg["window"].value
            sample_rate = self.model.spect_cfg["sample_rate"]
            window_size = self.model.spect_cfg["window_size"]
            window_stride = self.model.spect_cfg["window_stride"]

        n_fft = int(sample_rate * window_size)
        hop_length = int(sample_rate * window_stride)
        win_length = n_fft

        # Get window for the transformation
        if window_name == "hamming":
            window_fn = torch.hamming_window  # type: ignore
        elif window_name == "hann":
            window_fn = torch.hann_window  # type: ignore
        elif window_name == "blackman":
            window_fn = torch.blackman_window  # type: ignore
        elif window_name == "bartlett":
            window_fn = torch.bartlett_window  # type: ignore
        else:
            raise NotImplementedError("Spectrogram window %s not supported." % window_name)

        # Create a transformer to transform between the two spaces
        transformer = torchaudio.transforms.Spectrogram(
            n_fft=n_fft, hop_length=hop_length, win_length=win_length, window_fn=window_fn, power=None
        )
        transformer.to(self._device)

        # Create a label map
        label_map = {self._model.labels[i]: i for i in range(len(self._model.labels))}

        # We must process each sequence separately due to the diversity of their length
        batch = []
        for i, _ in enumerate(x):
            # First process the target
            if y is None:
                target = []
            else:
                target = list(filter(None, [label_map.get(letter) for letter in list(y[i])]))

            # Push the sequence to device
            if isinstance(x, np.ndarray) and not tensor_input:
                x[i] = x[i].astype(config.ART_NUMPY_DTYPE)
                x[i] = torch.tensor(x[i]).to(self._device)

            # Set gradient computation permission
            if compute_gradient:
                x[i].requires_grad = True

            # Transform the sequence into the frequency space
            if tensor_input and real_lengths is not None:
                transformed_input = transformer(x[i][: real_lengths[i]])
            else:
                transformed_input = transformer(x[i])

            spectrogram, _ = torchaudio.functional.magphase(transformed_input)
            spectrogram = torch.log1p(spectrogram)

            # Normalize data
            mean = spectrogram.mean()
            std = spectrogram.std()
            spectrogram = spectrogram - mean
            spectrogram = spectrogram / std

            # Then form the batch
            batch.append((spectrogram, target))

        # We must keep the order of the batch for later use as the following function will change its order
        batch_idx = sorted(range(len(batch)), key=lambda i: batch[i][0].size(1), reverse=True)

        # The collate function is important to convert input into model space
        inputs, targets, input_percentages, target_sizes = _collate_fn(batch)

        return inputs, targets, input_percentages, target_sizes, batch_idx

    def to_training_mode(self) -> None:
        """
        Put the estimator in the training mode.
        """
        self.model.train()

    @property
    def sample_rate(self) -> int:
        """
        Get the sampling rate.

        :return: The audio sampling rate.
        """
        if self._version == 2:
            sample_rate = self.model.audio_conf.sample_rate
        else:
            sample_rate = self.model.spect_cfg["sample_rate"]

        return sample_rate

    @property
    def input_shape(self) -> Tuple[int, ...]:
        """
        Return the shape of one input sample.

        :return: Shape of one input sample.
        """
        return self._input_shape  # type: ignore

    @property
    def model(self) -> "DeepSpeech":
        """
        Get current model.

        :return: Current model.
        """
        return self._model

    @property
    def device(self) -> "torch.device":
        """
        Get current used device.

        :return: Current used device.
        """
        return self._device

    @property
    def use_amp(self) -> bool:
        """
        Return a boolean indicating whether to use the automatic mixed precision tool.

        :return: Whether to use the automatic mixed precision tool.
        """
        return self._use_amp  # type: ignore

    @property
    def optimizer(self) -> "torch.optim.Optimizer":
        """
        Return the optimizer.

        :return: The optimizer.
        """
        return self._optimizer  # type: ignore

    @property
    def opt_level(self) -> str:
        """
        Return a string specifying a pure or mixed precision optimization level.

        :return: A string specifying a pure or mixed precision optimization level. Possible
                 values are `O0`, `O1`, `O2`, and `O3`.
        """
        return self._opt_level  # type: ignore

    def get_activations(
        self, x: np.ndarray, layer: Union[int, str], batch_size: int, framework: bool = False
    ) -> np.ndarray:
        raise NotImplementedError

    def compute_loss(self, x: np.ndarray, y: np.ndarray, **kwargs) -> np.ndarray:
        raise NotImplementedError<|MERGE_RESOLUTION|>--- conflicted
+++ resolved
@@ -175,33 +175,12 @@
 
         # Load model
         if model is None:
-<<<<<<< HEAD
             if self._version == 2:
                 if pretrained_model == "an4":
                     filename, url = (
                         "an4_pretrained_v2.pth",
                         "https://github.com/SeanNaren/deepspeech.pytorch/releases/download/v2.0/an4_pretrained_v2.pth",
                     )
-=======
-            if pretrained_model == "an4":
-                filename, url = (
-                    "an4_pretrained_v2.pth",
-                    "https://github.com/SeanNaren/deepspeech.pytorch/releases/download/v2.0/an4_pretrained_v2.pth",
-                )
-
-            elif pretrained_model == "librispeech":
-                filename, url = (
-                    "librispeech_pretrained_v2.pth",
-                    "https://github.com/SeanNaren/deepspeech.pytorch/releases/download/v2.0/"
-                    "librispeech_pretrained_v2.pth",
-                )
-
-            elif pretrained_model == "tedlium":
-                filename, url = (
-                    "ted_pretrained_v2.pth",
-                    "https://github.com/SeanNaren/deepspeech.pytorch/releases/download/v2.0/ted_pretrained_v2.pth",
-                )
->>>>>>> 2a48ad70
 
                 elif pretrained_model == "librispeech":
                     filename, url = (
@@ -257,7 +236,6 @@
                         "https://github.com/SeanNaren/deepspeech.pytorch/releases/download/V3.0/ted_pretrained_v3.ckpt",
                     )
 
-<<<<<<< HEAD
                 elif pretrained_model is None:
                     # If model is None and no pretrained model is selected, then we need to have parameters filename and
                     # url to download, extract and load the automatic speech recognition model
@@ -267,12 +245,6 @@
                             "https://github.com/SeanNaren/deepspeech.pytorch/releases/download/V3.0/"
                             "librispeech_pretrained_v3.ckpt",
                         )
-=======
-            # Download model
-            model_path = get_file(
-                filename=filename, path=config.ART_DATA_PATH, url=url, extract=False, verbose=self.verbose
-            )
->>>>>>> 2a48ad70
 
                 else:
                     raise ValueError("The input pretrained model %s is not supported." % pretrained_model)
