# MIT License
#
# Copyright (C) The Adversarial Robustness Toolbox (ART) Authors 2018
#
# Permission is hereby granted, free of charge, to any person obtaining a copy of this software and associated
# documentation files (the "Software"), to deal in the Software without restriction, including without limitation the
# rights to use, copy, modify, merge, publish, distribute, sublicense, and/or sell copies of the Software, and to permit
# persons to whom the Software is furnished to do so, subject to the following conditions:
#
# The above copyright notice and this permission notice shall be included in all copies or substantial portions of the
# Software.
#
# THE SOFTWARE IS PROVIDED "AS IS", WITHOUT WARRANTY OF ANY KIND, EXPRESS OR IMPLIED, INCLUDING BUT NOT LIMITED TO THE
# WARRANTIES OF MERCHANTABILITY, FITNESS FOR A PARTICULAR PURPOSE AND NONINFRINGEMENT. IN NO EVENT SHALL THE
# AUTHORS OR COPYRIGHT HOLDERS BE LIABLE FOR ANY CLAIM, DAMAGES OR OTHER LIABILITY, WHETHER IN AN ACTION OF CONTRACT,
# TORT OR OTHERWISE, ARISING FROM, OUT OF OR IN CONNECTION WITH THE SOFTWARE OR THE USE OR OTHER DEALINGS IN THE
# SOFTWARE.
"""
This module implements the classifier `PyTorchClassifier` for PyTorch models.
"""
from __future__ import absolute_import, division, print_function, unicode_literals

import copy
import logging
import os
import random
import time
from typing import Any, Dict, List, Optional, Tuple, Union, TYPE_CHECKING

import numpy as np
import six

from art.config import ART_DATA_PATH, CLIP_VALUES_TYPE, PREPROCESSING_TYPE
from art.estimators.classification.classifier import (
    ClassGradientsMixin,
    ClassifierMixin,
)
from art.estimators.pytorch import PyTorchEstimator
from art.utils import Deprecated, deprecated_keyword_arg, check_and_transform_label_format

if TYPE_CHECKING:
    import torch

    from art.data_generators import DataGenerator
    from art.defences.preprocessor import Preprocessor
    from art.defences.postprocessor import Postprocessor

logger = logging.getLogger(__name__)


class PyTorchClassifier(ClassGradientsMixin, ClassifierMixin, PyTorchEstimator):  # lgtm [py/missing-call-to-init]
    """
    This class implements a classifier with the PyTorch framework.
    """

    @deprecated_keyword_arg("channel_index", end_version="1.5.0", replaced_by="channels_first")
    def __init__(
        self,
        model: "torch.nn.Module",
        loss: "torch.nn.modules.loss._Loss",
        input_shape: Tuple[int, ...],
        nb_classes: int,
        optimizer: Optional["torch.optim.Optimizer"] = None,  # type: ignore
        channel_index=Deprecated,
        channels_first: bool = True,
        clip_values: Optional[CLIP_VALUES_TYPE] = None,
        preprocessing_defences: Union["Preprocessor", List["Preprocessor"], None] = None,
        postprocessing_defences: Union["Postprocessor", List["Postprocessor"], None] = None,
        preprocessing: PREPROCESSING_TYPE = (0, 1),
        device_type: str = "gpu",
    ) -> None:
        """
        Initialization specifically for the PyTorch-based implementation.

        :param model: PyTorch model. The output of the model can be logits, probabilities or anything else. Logits
               output should be preferred where possible to ensure attack efficiency.
        :param loss: The loss function for which to compute gradients for training. The target label must be raw
               categorical, i.e. not converted to one-hot encoding.
        :param input_shape: The shape of one input instance.
        :param optimizer: The optimizer used to train the classifier.
        :param nb_classes: The number of classes of the model.
        :param optimizer: The optimizer used to train the classifier.
        :param channel_index: Index of the axis in data containing the color channels or features.
        :type channel_index: `int`
        :param channels_first: Set channels first or last.
        :param clip_values: Tuple of the form `(min, max)` of floats or `np.ndarray` representing the minimum and
               maximum values allowed for features. If floats are provided, these will be used as the range of all
               features. If arrays are provided, each value will be considered the bound for a feature, thus
               the shape of clip values needs to match the total number of features.
        :param preprocessing_defences: Preprocessing defence(s) to be applied by the classifier.
        :param postprocessing_defences: Postprocessing defence(s) to be applied by the classifier.
        :param preprocessing: Tuple of the form `(subtrahend, divisor)` of floats or `np.ndarray` of values to be
               used for data preprocessing. The first value will be subtracted from the input. The input will then
               be divided by the second one.
        :param device_type: Type of device on which the classifier is run, either `gpu` or `cpu`.
        """
        import torch  # lgtm [py/repeated-import]

        # Remove in 1.5.0
        if channel_index == 3:
            channels_first = False
        elif channel_index == 1:
            channels_first = True
        elif channel_index is not Deprecated:
            raise ValueError("Not a proper channel_index. Use channels_first.")

        super().__init__(
            clip_values=clip_values,
            channel_index=channel_index,
            channels_first=channels_first,
            preprocessing_defences=preprocessing_defences,
            postprocessing_defences=postprocessing_defences,
            preprocessing=preprocessing,
            device_type=device_type,
        )
        self._nb_classes = nb_classes
        self._input_shape = input_shape
        self._model = self._make_model_wrapper(model)
        self._loss = loss
        self._optimizer = optimizer
        self._learning_phase: Optional[bool] = None

        # Get the internal layers
        self._layer_names = self._model.get_layers

        self._model.to(self._device)

        # Index of layer at which the class gradients should be calculated
        self._layer_idx_gradients = -1

        if isinstance(self._loss, (torch.nn.CrossEntropyLoss, torch.nn.NLLLoss, torch.nn.MultiMarginLoss),):
            self._reduce_labels = True
            self._int_labels = True
        elif isinstance(self._loss, (torch.nn.BCELoss),):
            self._reduce_labels = True
            self._int_labels = False
        else:
            self._reduce_labels = False
            self._int_labels = False

    @property
    def device(self) -> "torch.device":
        """
        Get current used device.

        :return: Current used device.
        """
        return self._device

    @property
    def model(self) -> "torch.nn.Module":
        return self._model._model

    def reduce_labels(self, y: np.ndarray):
        # Check if the loss function requires as input index labels instead of one-hot-encoded labels
        if self._reduce_labels and self._int_labels:
            return np.argmax(y, axis=1)
        elif self._reduce_labels:  # float labels
            return np.argmax(y, axis=1).astype(np.float32)
        else:
            return y

    def reduce_labels_framework(self, y: "torch.Tensor"):
        import torch  # lgtm [py/repeated-import]

        # Check if the loss function requires as input index labels instead of one-hot-encoded labels
        if self._reduce_labels and self._int_labels:
            return torch.argmax(y, dim=1)
        elif self._reduce_labels:  # float labels
            return torch.argmax(y, dim=1).type(torch.FloatTensor)
        else:
            return y

    def predict(self, x: np.ndarray, batch_size: int = 128, **kwargs) -> np.ndarray:
        """
        Perform prediction for a batch of inputs.

        :param x: Test set.
        :param batch_size: Size of batches.
        :return: Array of predictions of shape `(nb_inputs, nb_classes)`.
        """
        import torch  # lgtm [py/repeated-import]

        self._model.eval()

        # Apply preprocessing
        x_preprocessed, _ = self._apply_preprocessing(x, y=None, fit=False)

        # Run prediction with batch processing
        results = np.zeros((x_preprocessed.shape[0], self.nb_classes), dtype=np.float32)
        num_batch = int(np.ceil(len(x_preprocessed) / float(batch_size)))
        for m in range(num_batch):
            # Batch indexes
            begin, end = (
                m * batch_size,
                min((m + 1) * batch_size, x_preprocessed.shape[0]),
            )

            with torch.no_grad():
                model_outputs = self._model(torch.from_numpy(x_preprocessed[begin:end]).to(self._device))
            output = model_outputs[-1]
            results[begin:end] = output.detach().cpu().numpy()

        # Apply postprocessing
        predictions = self._apply_postprocessing(preds=results, fit=False)

        return predictions

    def fit(self, x: np.ndarray, y: np.ndarray, batch_size: int = 128, nb_epochs: int = 10, **kwargs) -> None:
        """
        Fit the classifier on the training set `(x, y)`.

        :param x: Training data.
        :param y: Target values (class labels) one-hot-encoded of shape (nb_samples, nb_classes) or index labels of
                  shape (nb_samples,).
        :param batch_size: Size of batches.
        :param nb_epochs: Number of epochs to use for training.
        :param kwargs: Dictionary of framework-specific arguments. This parameter is not currently supported for PyTorch
               and providing it takes no effect.
        """
        import torch  # lgtm [py/repeated-import]

        if self._optimizer is None:
            raise ValueError("An optimizer is needed to train the model, but none for provided.")

        y = check_and_transform_label_format(y, self.nb_classes)

        # Apply preprocessing
        x_preprocessed, y_preprocessed = self._apply_preprocessing(x, y, fit=True)

        # Check label shape
        y_preprocessed = self.reduce_labels(y_preprocessed)

        num_batch = int(np.ceil(len(x_preprocessed) / float(batch_size)))
        ind = np.arange(len(x_preprocessed))

        # Start training
        for _ in range(nb_epochs):
            # Shuffle the examples
            random.shuffle(ind)

            # Train for one epoch
            for m in range(num_batch):
                i_batch = torch.from_numpy(x_preprocessed[ind[m * batch_size : (m + 1) * batch_size]]).to(self._device)
                o_batch = torch.from_numpy(y_preprocessed[ind[m * batch_size : (m + 1) * batch_size]]).to(self._device)

                # Zero the parameter gradients
                self._optimizer.zero_grad()

                # Perform prediction
                model_outputs = self._model(i_batch)

                # Form the loss function
                loss = self._loss(model_outputs[-1], o_batch)

                # Actual training
                loss.backward()
                self._optimizer.step()

    def fit_generator(self, generator: "DataGenerator", nb_epochs: int = 20, **kwargs) -> None:
        """
        Fit the classifier using the generator that yields batches as specified.

        :param generator: Batch generator providing `(x, y)` for each epoch.
        :param nb_epochs: Number of epochs to use for training.
        :param kwargs: Dictionary of framework-specific arguments. This parameter is not currently supported for PyTorch
               and providing it takes no effect.
        """
        import torch  # lgtm [py/repeated-import]
        from art.data_generators import PyTorchDataGenerator

        if self._optimizer is None:
            raise ValueError("An optimizer is needed to train the model, but none for provided.")

        # Train directly in PyTorch
        if (
            isinstance(generator, PyTorchDataGenerator)
            and (self.preprocessing_defences is None or self.preprocessing_defences == [])
            and self.preprocessing == (0, 1)
        ):
            for _ in range(nb_epochs):
                for i_batch, o_batch in generator.iterator:
                    if isinstance(i_batch, np.ndarray):
                        i_batch = torch.from_numpy(i_batch).to(self._device)
                    else:
                        i_batch = i_batch.to(self._device)

                    if isinstance(o_batch, np.ndarray):
                        o_batch = torch.argmax(torch.from_numpy(o_batch).to(self._device), dim=1)
                    else:
                        o_batch = torch.argmax(o_batch.to(self._device), dim=1)

                    # Zero the parameter gradients
                    self._optimizer.zero_grad()

                    # Perform prediction
                    model_outputs = self._model(i_batch)

                    # Form the loss function
                    loss = self._loss(model_outputs[-1], o_batch)

                    # Actual training
                    loss.backward()
                    self._optimizer.step()
        else:
            # Fit a generic data generator through the API
            super(PyTorchClassifier, self).fit_generator(generator, nb_epochs=nb_epochs)

    def class_gradient(self, x: np.ndarray, label: Union[int, List[int], None] = None, **kwargs) -> np.ndarray:
        """
        Compute per-class derivatives w.r.t. `x`.

        :param x: Sample input with shape as expected by the model.
        :param label: Index of a specific per-class derivative. If an integer is provided, the gradient of that class
                      output is computed for all samples. If multiple values as provided, the first dimension should
                      match the batch size of `x`, and each value will be used as target for its corresponding sample in
                      `x`. If `None`, then gradients for all classes will be computed for each sample.
        :return: Array of gradients of input features w.r.t. each class in the form
                 `(batch_size, nb_classes, input_shape)` when computing for all classes, otherwise shape becomes
                 `(batch_size, 1, input_shape)` when `label` parameter is specified.
        """
        import torch  # lgtm [py/repeated-import]

        if not (
            (label is None)
            or (isinstance(label, (int, np.integer)) and label in range(self._nb_classes))
            or (
                isinstance(label, np.ndarray)
                and len(label.shape) == 1
                and (label < self._nb_classes).all()
                and label.shape[0] == x.shape[0]
            )
        ):
            raise ValueError("Label %s is out of range." % label)

        # Apply preprocessing
        x_preprocessed, _ = self._apply_preprocessing(x, y=None, fit=False)
        x_preprocessed = torch.from_numpy(x_preprocessed).to(self._device)

        # Compute gradients
        if self._layer_idx_gradients < 0:
            x_preprocessed.requires_grad = True

        # Run prediction
        model_outputs = self._model(x_preprocessed)

        # Set where to get gradient
        if self._layer_idx_gradients >= 0:
            input_grad = model_outputs[self._layer_idx_gradients]
        else:
            input_grad = x_preprocessed

        # Set where to get gradient from
        preds = model_outputs[-1]

        # Compute the gradient
        grads = []

        def save_grad():
            def hook(grad):
                grads.append(grad.cpu().numpy().copy())
                grad.data.zero_()

            return hook

        input_grad.register_hook(save_grad())

        self._model.zero_grad()
        if label is None:
            for i in range(self.nb_classes):
                torch.autograd.backward(
                    preds[:, i], torch.tensor([1.0] * len(preds[:, 0])).to(self._device), retain_graph=True,
                )

        elif isinstance(label, (int, np.integer)):
            torch.autograd.backward(
                preds[:, label], torch.tensor([1.0] * len(preds[:, 0])).to(self._device), retain_graph=True,
            )
        else:
            unique_label = list(np.unique(label))
            for i in unique_label:
                torch.autograd.backward(
                    preds[:, i], torch.tensor([1.0] * len(preds[:, 0])).to(self._device), retain_graph=True,
                )

            grads = np.swapaxes(np.array(grads), 0, 1)
            lst = [unique_label.index(i) for i in label]
            grads = grads[np.arange(len(grads)), lst]

            grads = grads[None, ...]

        grads = np.swapaxes(np.array(grads), 0, 1)
        grads = self._apply_preprocessing_gradient(x, grads)

        return grads

    def loss(self, x: np.ndarray, y: np.ndarray, **kwargs) -> np.ndarray:
        """
        Compute the loss function w.r.t. `x`.

        :param x: Sample input with shape as expected by the model.
        :param y: Target values (class labels) one-hot-encoded of shape `(nb_samples, nb_classes)` or indices
                  of shape `(nb_samples,)`.
        :return: Array of losses of the same shape as `x`.
        """
        import torch  # lgtm [py/repeated-import]

        # Apply preprocessing
        x_preprocessed, y_preprocessed = self._apply_preprocessing(x, y, fit=False)

        # Check label shape
        y_preprocessed = self.reduce_labels(y_preprocessed)

        # Convert the inputs to Tensors
        inputs_t = torch.from_numpy(x_preprocessed).to(self._device)

        # Convert the labels to Tensors
        labels_t = torch.from_numpy(y_preprocessed).to(self._device)

        # Compute the loss and return
        model_outputs = self._model(inputs_t)
        prev_reduction = self._loss.reduction
        # return individual loss values
        self._loss.reduction = "none"
        loss = self._loss(model_outputs[-1], labels_t)
        self._loss.reduction = prev_reduction
        return loss.detach().numpy()

    def loss_gradient(self, x: np.ndarray, y: np.ndarray, **kwargs) -> np.ndarray:
        """
        Compute the gradient of the loss function w.r.t. `x`.

        :param x: Sample input with shape as expected by the model.
        :param y: Target values (class labels) one-hot-encoded of shape `(nb_samples, nb_classes)` or indices of shape
                  `(nb_samples,)`.
        :return: Array of gradients of the same shape as `x`.
        """
        import torch  # lgtm [py/repeated-import]

        # Apply preprocessing
        x_preprocessed, y_preprocessed = self._apply_preprocessing(x, y, fit=False)

        # Check label shape
        y_preprocessed = self.reduce_labels(y_preprocessed)

        # Convert the inputs to Tensors
        inputs_t = torch.from_numpy(x_preprocessed).to(self._device)
        inputs_t.requires_grad = True

        # Convert the labels to Tensors
        labels_t = torch.from_numpy(y_preprocessed).to(self._device)

        # Compute the gradient and return
        model_outputs = self._model(inputs_t)
        loss = self._loss(model_outputs[-1], labels_t)

        # Clean gradients
        self._model.zero_grad()

        # Compute gradients
        loss.backward()
        grads = inputs_t.grad.cpu().numpy().copy()  # type: ignore
        grads = self._apply_preprocessing_gradient(x, grads)
        assert grads.shape == x.shape

        return grads

    def loss_gradient_framework(self, x: "torch.Tensor", y: "torch.Tensor", **kwargs) -> "torch.Tensor":
        """
        Compute the gradient of the loss function w.r.t. `x`.

        :param x: Input with shape as expected by the model.
        :param y: Target values (class labels) one-hot-encoded of shape (nb_samples, nb_classes) or indices of shape
                  (nb_samples,).
        :return: Gradients of the same shape as `x`.
        """
        import torch  # lgtm [py/repeated-import]
        from torch.autograd import Variable

        # Check label shape
        y = self.reduce_labels_framework(y)

        # Convert the inputs to Variable
        x = Variable(x, requires_grad=True)

        # Compute the gradient and return
        model_outputs = self._model(x)
        loss = self._loss(model_outputs[-1], y)

        # Clean gradients
        self._model.zero_grad()

        # Compute gradients
        loss.backward()
        grads = x.grad
        assert grads.shape == x.shape  # type: ignore

        return grads  # type: ignore

    def get_activations(
        self, x: np.ndarray, layer: Union[int, str], batch_size: int = 128, framework: bool = False
    ) -> np.ndarray:
        """
        Return the output of the specified layer for input `x`. `layer` is specified by layer index (between 0 and
        `nb_layers - 1`) or by name. The number of layers can be determined by counting the results returned by
        calling `layer_names`.

        :param x: Input for computing the activations.
        :param layer: Layer for computing the activations
        :param batch_size: Size of batches.
        :param framework: If true, return the intermediate tensor representation of the activation.
        :return: The output of `layer`, where the first dimension is the batch size corresponding to `x`.
        """
        import torch  # lgtm [py/repeated-import]

        # Apply defences
        x_preprocessed, _ = self._apply_preprocessing(x=x, y=None, fit=False)

        # Get index of the extracted layer
        if isinstance(layer, six.string_types):
            if layer not in self._layer_names:
                raise ValueError("Layer name %s not supported" % layer)
            layer_index = self._layer_names.index(layer)

        elif isinstance(layer, (int, np.integer)):
            layer_index = layer

        else:
            raise TypeError("Layer must be of type str or int")

        if framework:
            return self._model(torch.from_numpy(x).to(self._device))[layer_index]

        # Run prediction with batch processing
        results = []
        num_batch = int(np.ceil(len(x_preprocessed) / float(batch_size)))

        for m in range(num_batch):
            # Batch indexes
            begin, end = (
                m * batch_size,
                min((m + 1) * batch_size, x_preprocessed.shape[0]),
            )

            # Run prediction for the current batch
            layer_output = self._model(torch.from_numpy(x_preprocessed[begin:end]).to(self._device))[layer_index]
            results.append(layer_output.detach().cpu().numpy())

        results = np.concatenate(results)
        return results

    def set_learning_phase(self, train: bool) -> None:
        """
        Set the learning phase for the backend framework.

        :param train: True to set the learning phase to training, False to set it to prediction.
        """
        if isinstance(train, bool):
            self._learning_phase = train
            self._model.train(train)

    def save(self, filename: str, path: Optional[str] = None) -> None:
        """
        Save a model to file in the format specific to the backend framework.

        :param filename: Name of the file where to store the model.
        :param path: Path of the folder where to store the model. If no path is specified, the model will be stored in
                     the default data location of the library `ART_DATA_PATH`.
        """
        import torch  # lgtm [py/repeated-import]

        if path is None:
            full_path = os.path.join(ART_DATA_PATH, filename)
        else:
            full_path = os.path.join(path, filename)
        folder = os.path.split(full_path)[0]
        if not os.path.exists(folder):
            os.makedirs(folder)

        # pylint: disable=W0212
        # disable pylint because access to _modules required
        torch.save(self._model._model.state_dict(), full_path + ".model")
        torch.save(self._optimizer.state_dict(), full_path + ".optimizer")  # type: ignore
        logger.info("Model state dict saved in path: %s.", full_path + ".model")
        logger.info("Optimizer state dict saved in path: %s.", full_path + ".optimizer")

    def __getstate__(self) -> Dict[str, Any]:
        """
        Use to ensure `PytorchClassifier` can be pickled.

        :return: State dictionary with instance parameters.
        """
        # pylint: disable=W0212
        # disable pylint because access to _model required
        state = self.__dict__.copy()
        state["inner_model"] = copy.copy(state["_model"]._model)

        # Remove the unpicklable entries
        del state["_model_wrapper"]
        del state["_device"]
        del state["_model"]

        model_name = str(time.time())
        state["model_name"] = model_name
        self.save(model_name)

        return state

    def __setstate__(self, state: Dict[str, Any]) -> None:
        """
        Use to ensure `PytorchClassifier` can be unpickled.

        :param state: State dictionary with instance parameters to restore.
        """
        import torch  # lgtm [py/repeated-import]

        # Recover model
        self.__dict__.update(state)
        full_path = os.path.join(ART_DATA_PATH, state["model_name"])
        model = state["inner_model"]
        model.load_state_dict(torch.load(str(full_path) + ".model"))
        model.eval()
        self._model = self._make_model_wrapper(model)

        # Recover device
        self._device = torch.device("cuda:0" if torch.cuda.is_available() else "cpu")
        self._model.to(self._device)

        # Recover optimizer
        self._optimizer.load_state_dict(torch.load(str(full_path) + ".optimizer"))  # type: ignore

        self.__dict__.pop("model_name", None)
        self.__dict__.pop("inner_model", None)

    def __repr__(self):
        repr_ = (
            "%s(model=%r, loss=%r, optimizer=%r, input_shape=%r, nb_classes=%r, channel_index=%r, channels_first=%r, "
            "clip_values=%r, preprocessing_defences=%r, postprocessing_defences=%r, preprocessing=%r)"
            % (
                self.__module__ + "." + self.__class__.__name__,
                self._model,
                self._loss,
                self._optimizer,
                self._input_shape,
                self.nb_classes,
                self.channel_index,
                self.channels_first,
                self.clip_values,
                self.preprocessing_defences,
                self.postprocessing_defences,
                self.preprocessing,
            )
        )

        return repr_

    def _make_model_wrapper(self, model: "torch.nn.Module"):
        # Try to import PyTorch and create an internal class that acts like a model wrapper extending torch.nn.Module
        try:
            import torch.nn as nn

            # Define model wrapping class only if not defined before
            if not hasattr(self, "_model_wrapper"):

                class ModelWrapper(nn.Module):
                    """
                    This is a wrapper for the input model.
                    """

                    def __init__(self, model: "torch.nn.Module"):
                        """
                        Initialization by storing the input model.

                        :param model: PyTorch model. The forward function of the model must return the logit output.
                        """
                        super(ModelWrapper, self).__init__()
                        self._model = model

                    # pylint: disable=W0221
                    # disable pylint because of API requirements for function
                    def forward(self, x):
                        """
                        This is where we get outputs from the input model.

                        :param x: Input data.
                        :type x: `torch.Tensor`
                        :return: a list of output layers, where the last 2 layers are logit and final outputs.
                        :rtype: `list`
                        """
                        # pylint: disable=W0212
                        # disable pylint because access to _model required
                        import torch.nn as nn

                        result = []
                        if isinstance(self._model, nn.Sequential):
                            for _, module_ in self._model._modules.items():
                                x = module_(x)
                                result.append(x)

                        elif isinstance(self._model, nn.Module):
                            x = self._model(x)
                            result.append(x)

                        else:
                            raise TypeError("The input model must inherit from `nn.Module`.")

                        return result

                    @property
                    def get_layers(self) -> List[str]:
                        """
                        Return the hidden layers in the model, if applicable.

                        :return: The hidden layers in the model, input and output layers excluded.

                        .. warning:: `get_layers` tries to infer the internal structure of the model.
                                     This feature comes with no guarantees on the correctness of the result.
                                     The intended order of the layers tries to match their order in the model, but this
                                     is not guaranteed either. In addition, the function can only infer the internal
                                     layers if the input model is of type `nn.Sequential`, otherwise, it will only
                                     return the logit layer.
                        """
                        import torch.nn as nn

                        result = []
                        if isinstance(self._model, nn.Sequential):
                            # pylint: disable=W0212
                            # disable pylint because access to _modules required
                            for name, module_ in self._model._modules.items():  # type: ignore
                                result.append(name + "_" + str(module_))

                        elif isinstance(self._model, nn.Module):
                            result.append("final_layer")

                        else:
                            raise TypeError("The input model must inherit from `nn.Module`.")
                        logger.info(
                            "Inferred %i hidden layers on PyTorch classifier.", len(result),
                        )

                        return result

                # Set newly created class as private attribute
                self._model_wrapper = ModelWrapper

            # Use model wrapping class to wrap the PyTorch model received as argument
            return self._model_wrapper(model)

        except ImportError:
<<<<<<< HEAD
            raise ImportError("Could not find PyTorch (`torch`) installation.")

    def _apply_preprocessing_defences(self, x, y, fit: bool = False) -> Tuple[Any, Any]:
        """
        Apply all preprocessing defences of the estimator on the raw inputs `x` and `y`. This function is should
        only be called from function `_apply_preprocessing`.

        The method overrides art.estimators.estimator::BaseEstimator._apply_preprocessing_defences().
        It requires all defenses to have a method `forward()`.
        It converts numpy arrays to PyTorch tensors first, then chains a series of defenses by calling
        defence.forward() which contains PyTorch operations. At the end, it converts PyTorch tensors
        back to numpy arrays.

        :param x: Samples.
        :type x: Format as expected by the `model`
        :param y: Target values.
        :type y: Format as expected by the `model`
        :param fit: `True` if the function is call before fit/training and `False` if the function is called before a
                    predict operation.
        :return: Tuple of `x` and `y` after applying the defences and standardisation.
        :rtype: Format as expected by the `model`
        """

        if (
            not hasattr(self, "preprocessing_defences")
            or self.preprocessing_defences is None
            or len(self.preprocessing_defences) == 0
        ):
            return x, y

        if len(self.preprocessing_defences) == 1:
            # Compatible with non-PyTorch defences if no chaining.
            defence = self.preprocessing_defences[0]
            x, y = defence(x, y)
        else:
            # Check if all defences are implemented in PyTorch.
            for defence in self.preprocessing_defences:
                if not isinstance(defence, PreprocessorPyTorch):
                    raise NotImplementedError(f"{defence.__class__} is not PyTorch-specific.")

            # Convert np arrays to torch tensors.
            x = torch.tensor(x, device=self._device)
            if y is not None:
                y = torch.tensor(y, device=self._device)

            with torch.no_grad():
                for defence in self.preprocessing_defences:
                    if fit:
                        if defence.apply_fit:
                            x, y = defence.forward(x, y)
                    else:
                        if defence.apply_predict:
                            x, y = defence.forward(x, y)

            # Convert torch tensors back to np arrays.
            x = x.cpu().numpy()
            if y is not None:
                y = y.cpu().numpy()

        return x, y

    def _apply_preprocessing_defences_gradient(self, x, gradients, fit=False):
        """
        Apply the backward pass to the gradients through all preprocessing defences that have been applied to `x`
        and `y` in the forward pass. This function is should only be called from function
        `_apply_preprocessing_gradient`.

        The method overrides art.estimators.estimator::LossGradientsMixin._apply_preprocessing_defences_gradient().
        It requires all defenses to have a method estimate_forward().
        It converts numpy arrays to PyTorch tensors first, then chains a series of defenses by calling
        defence.estimate_forward() which contains differentiable estimate of the operations. At the end,
        it converts PyTorch tensors back to numpy arrays.

        :param x: Samples.
        :type x: Format as expected by the `model`
        :param gradients: Gradients before backward pass through preprocessing defences.
        :type gradients: Format as expected by the `model`
        :param fit: `True` if the gradients are computed during training.
        :return: Gradients after backward pass through preprocessing defences.
        :rtype: Format as expected by the `model`
        """
        if (
            not hasattr(self, "preprocessing_defences")
            or self.preprocessing_defences is None
            or len(self.preprocessing_defences) == 0
        ):
            return gradients

        if len(self.preprocessing_defences) == 1:
            # Compatible with non-PyTorch defences if no chaining.
            defence = self.preprocessing_defences[0]
            gradients = defence.estimate_gradient(x, gradients)
        else:
            # Check if all defences are implemented in PyTorch.
            for defence in self.preprocessing_defences:
                if not isinstance(defence, PreprocessorPyTorch):
                    raise NotImplementedError(f"{defence.__class__} is not PyTorch-specific.")

            # Convert np arrays to torch tensors.
            x = torch.tensor(x, device=self._device, requires_grad=True)
            gradients = torch.tensor(gradients, device=self._device)
            x_orig = x

            for defence in self.preprocessing_defences:
                if fit:
                    if defence.apply_fit:
                        x = defence.estimate_forward(x)
                else:
                    if defence.apply_predict:
                        x = defence.estimate_forward(x)

            x.backward(gradients)

            # Convert torch tensors back to np arrays.
            gradients = x_orig.grad.detach().cpu().numpy()
            if gradients.shape != x_orig.shape:
                raise ValueError(
                    "The input shape is {} while the gradient shape is {}".format(x.shape, gradients.shape)
                )
        return gradients
=======
            raise ImportError("Could not find PyTorch (`torch`) installation.")
>>>>>>> 1d7762ff
<|MERGE_RESOLUTION|>--- conflicted
+++ resolved
@@ -747,127 +747,4 @@
             return self._model_wrapper(model)
 
         except ImportError:
-<<<<<<< HEAD
-            raise ImportError("Could not find PyTorch (`torch`) installation.")
-
-    def _apply_preprocessing_defences(self, x, y, fit: bool = False) -> Tuple[Any, Any]:
-        """
-        Apply all preprocessing defences of the estimator on the raw inputs `x` and `y`. This function is should
-        only be called from function `_apply_preprocessing`.
-
-        The method overrides art.estimators.estimator::BaseEstimator._apply_preprocessing_defences().
-        It requires all defenses to have a method `forward()`.
-        It converts numpy arrays to PyTorch tensors first, then chains a series of defenses by calling
-        defence.forward() which contains PyTorch operations. At the end, it converts PyTorch tensors
-        back to numpy arrays.
-
-        :param x: Samples.
-        :type x: Format as expected by the `model`
-        :param y: Target values.
-        :type y: Format as expected by the `model`
-        :param fit: `True` if the function is call before fit/training and `False` if the function is called before a
-                    predict operation.
-        :return: Tuple of `x` and `y` after applying the defences and standardisation.
-        :rtype: Format as expected by the `model`
-        """
-
-        if (
-            not hasattr(self, "preprocessing_defences")
-            or self.preprocessing_defences is None
-            or len(self.preprocessing_defences) == 0
-        ):
-            return x, y
-
-        if len(self.preprocessing_defences) == 1:
-            # Compatible with non-PyTorch defences if no chaining.
-            defence = self.preprocessing_defences[0]
-            x, y = defence(x, y)
-        else:
-            # Check if all defences are implemented in PyTorch.
-            for defence in self.preprocessing_defences:
-                if not isinstance(defence, PreprocessorPyTorch):
-                    raise NotImplementedError(f"{defence.__class__} is not PyTorch-specific.")
-
-            # Convert np arrays to torch tensors.
-            x = torch.tensor(x, device=self._device)
-            if y is not None:
-                y = torch.tensor(y, device=self._device)
-
-            with torch.no_grad():
-                for defence in self.preprocessing_defences:
-                    if fit:
-                        if defence.apply_fit:
-                            x, y = defence.forward(x, y)
-                    else:
-                        if defence.apply_predict:
-                            x, y = defence.forward(x, y)
-
-            # Convert torch tensors back to np arrays.
-            x = x.cpu().numpy()
-            if y is not None:
-                y = y.cpu().numpy()
-
-        return x, y
-
-    def _apply_preprocessing_defences_gradient(self, x, gradients, fit=False):
-        """
-        Apply the backward pass to the gradients through all preprocessing defences that have been applied to `x`
-        and `y` in the forward pass. This function is should only be called from function
-        `_apply_preprocessing_gradient`.
-
-        The method overrides art.estimators.estimator::LossGradientsMixin._apply_preprocessing_defences_gradient().
-        It requires all defenses to have a method estimate_forward().
-        It converts numpy arrays to PyTorch tensors first, then chains a series of defenses by calling
-        defence.estimate_forward() which contains differentiable estimate of the operations. At the end,
-        it converts PyTorch tensors back to numpy arrays.
-
-        :param x: Samples.
-        :type x: Format as expected by the `model`
-        :param gradients: Gradients before backward pass through preprocessing defences.
-        :type gradients: Format as expected by the `model`
-        :param fit: `True` if the gradients are computed during training.
-        :return: Gradients after backward pass through preprocessing defences.
-        :rtype: Format as expected by the `model`
-        """
-        if (
-            not hasattr(self, "preprocessing_defences")
-            or self.preprocessing_defences is None
-            or len(self.preprocessing_defences) == 0
-        ):
-            return gradients
-
-        if len(self.preprocessing_defences) == 1:
-            # Compatible with non-PyTorch defences if no chaining.
-            defence = self.preprocessing_defences[0]
-            gradients = defence.estimate_gradient(x, gradients)
-        else:
-            # Check if all defences are implemented in PyTorch.
-            for defence in self.preprocessing_defences:
-                if not isinstance(defence, PreprocessorPyTorch):
-                    raise NotImplementedError(f"{defence.__class__} is not PyTorch-specific.")
-
-            # Convert np arrays to torch tensors.
-            x = torch.tensor(x, device=self._device, requires_grad=True)
-            gradients = torch.tensor(gradients, device=self._device)
-            x_orig = x
-
-            for defence in self.preprocessing_defences:
-                if fit:
-                    if defence.apply_fit:
-                        x = defence.estimate_forward(x)
-                else:
-                    if defence.apply_predict:
-                        x = defence.estimate_forward(x)
-
-            x.backward(gradients)
-
-            # Convert torch tensors back to np arrays.
-            gradients = x_orig.grad.detach().cpu().numpy()
-            if gradients.shape != x_orig.shape:
-                raise ValueError(
-                    "The input shape is {} while the gradient shape is {}".format(x.shape, gradients.shape)
-                )
-        return gradients
-=======
-            raise ImportError("Could not find PyTorch (`torch`) installation.")
->>>>>>> 1d7762ff
+            raise ImportError("Could not find PyTorch (`torch`) installation.")