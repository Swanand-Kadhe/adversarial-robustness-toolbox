--- conflicted
+++ resolved
@@ -221,15 +221,10 @@
         data = data.reshape(data.shape[0], 3, 32, 32)
         return data, labels
 
-<<<<<<< HEAD
-    path = get_file('cifar-10-batches-py', untar=True, cache_subdir=DATA_PATH,
-                    origin='http://www.cs.toronto.edu/~kriz/cifar-10-python.tar.gz')
-=======
     from art import DATA_PATH
 
     path = get_file('cifar-10-batches-py', extract=True, path=DATA_PATH,
                     url='http://www.cs.toronto.edu/~kriz/cifar-10-python.tar.gz')
->>>>>>> d1966db8
 
     num_train_samples = 50000
 
