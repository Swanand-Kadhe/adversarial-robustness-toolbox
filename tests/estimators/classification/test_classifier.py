# MIT License
#
# Copyright (C) The Adversarial Robustness Toolbox (ART) Authors 2018
#
# Permission is hereby granted, free of charge, to any person obtaining a copy of this software and associated
# documentation files (the "Software"), to deal in the Software without restriction, including without limitation the
# rights to use, copy, modify, merge, publish, distribute, sublicense, and/or sell copies of the Software, and to permit
# persons to whom the Software is furnished to do so, subject to the following conditions:
#
# The above copyright notice and this permission notice shall be included in all copies or substantial portions of the
# Software.
#
# THE SOFTWARE IS PROVIDED "AS IS", WITHOUT WARRANTY OF ANY KIND, EXPRESS OR IMPLIED, INCLUDING BUT NOT LIMITED TO THE
# WARRANTIES OF MERCHANTABILITY, FITNESS FOR A PARTICULAR PURPOSE AND NONINFRINGEMENT. IN NO EVENT SHALL THE
# AUTHORS OR COPYRIGHT HOLDERS BE LIABLE FOR ANY CLAIM, DAMAGES OR OTHER LIABILITY, WHETHER IN AN ACTION OF CONTRACT,
# TORT OR OTHERWISE, ARISING FROM, OUT OF OR IN CONNECTION WITH THE SOFTWARE OR THE USE OR OTHER DEALINGS IN THE
# SOFTWARE.
from __future__ import absolute_import, division, print_function, unicode_literals

import logging
import unittest

import numpy as np

from art.estimators.classification.classifier import ClassGradientsMixin, ClassifierMixin
from art.estimators.estimator import BaseEstimator, LossGradientsMixin, NeuralNetworkMixin
from art.utils import Deprecated
from tests.utils import TestBase, master_seed

logger = logging.getLogger(__name__)


class ClassifierInstance(ClassifierMixin, BaseEstimator):
    def __init__(self):
        super(ClassifierInstance, self).__init__()

    def fit(self, x, y, **kwargs):
        pass

    def predict(self, x, **kwargs):
        pass

    def nb_classes(self):
        pass

    def save(self, filename, path=None):
        pass


class ClassifierNeuralNetworkInstance(
    ClassGradientsMixin, ClassifierMixin, NeuralNetworkMixin, LossGradientsMixin, BaseEstimator
):
    def __init__(self, clip_values, channels_first=True):
        super(ClassifierNeuralNetworkInstance, self).__init__(clip_values=clip_values, channels_first=channels_first)

    def class_gradient(self, x, label=None, **kwargs):
        pass

    def fit(self, x, y, batch_size=128, nb_epochs=20, **kwargs):
        pass

    def get_activations(self, x, layer, batch_size):
        pass

    def loss_gradient(self, x, y, **kwargs):
        pass

    def predict(self, x, batch_size=128, **kwargs):
        pass

    def nb_classes(self):
        pass

    def save(self, filename, path=None):
        pass

    def layer_names(self):
        pass

    def set_learning_phase(self, train):
        pass


class TestClassifier(TestBase):
    @classmethod
    def setUpClass(cls):
        master_seed(seed=1234)
        super().setUpClass()

    def setUp(self):
        master_seed(seed=1234)
        super().setUp()

    def test_preprocessing_normalisation(self):
        classifier = ClassifierInstance()

        x = np.random.rand(2, 3)
        x_new = classifier._apply_preprocessing_standardisation(x)
        x_new_expected = np.asarray([[0.19151945, 0.62210877, 0.43772774], [0.78535858, 0.77997581, 0.27259261]])
        np.testing.assert_array_almost_equal(x_new, x_new_expected)

    def test_repr(self):
        classifier = ClassifierInstance()

        repr_ = repr(classifier)
        self.assertIn("ClassifierInstance", repr_)
        self.assertIn("clip_values=None", repr_)
        self.assertIn("defences=None", repr_)
        self.assertIn("preprocessing=(0, 1)", repr_)


class TestClassifierNeuralNetwork(TestBase):
    @classmethod
    def setUpClass(cls):
        master_seed(seed=1234)
        super().setUpClass()

    def setUp(self):
        master_seed(seed=1234)
        super().setUp()

    def test_preprocessing_normalisation(self):
        classifier = ClassifierNeuralNetworkInstance((0, 1))
        x = np.random.rand(2, 3)
        x_new_expected = np.asarray([[0.19151945, 0.62210877, 0.43772774], [0.78535858, 0.77997581, 0.27259261]])
        x_new = classifier._apply_preprocessing_standardisation(x)
        np.testing.assert_array_almost_equal(x_new, x_new_expected, decimal=4)

    def test_repr(self):
        classifier = ClassifierNeuralNetworkInstance((0, 1))
        repr_ = repr(classifier)
        self.assertIn("ClassifierNeuralNetworkInstance", repr_)
<<<<<<< HEAD
        self.assertIn("channel_index=1", repr_)
        self.assertIn("clip_values=None", repr_)
=======
        self.assertIn(f"channel_index={Deprecated}, channels_first=True", repr_)
        self.assertIn("clip_values=[0. 1.]", repr_)
>>>>>>> d918f53c
        self.assertIn("defences=None", repr_)
        self.assertIn("preprocessing=(0, 1)", repr_)


if __name__ == "__main__":
    unittest.main()<|MERGE_RESOLUTION|>--- conflicted
+++ resolved
@@ -130,13 +130,8 @@
         classifier = ClassifierNeuralNetworkInstance((0, 1))
         repr_ = repr(classifier)
         self.assertIn("ClassifierNeuralNetworkInstance", repr_)
-<<<<<<< HEAD
-        self.assertIn("channel_index=1", repr_)
-        self.assertIn("clip_values=None", repr_)
-=======
         self.assertIn(f"channel_index={Deprecated}, channels_first=True", repr_)
         self.assertIn("clip_values=[0. 1.]", repr_)
->>>>>>> d918f53c
         self.assertIn("defences=None", repr_)
         self.assertIn("preprocessing=(0, 1)", repr_)
 
