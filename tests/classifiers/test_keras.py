from __future__ import absolute_import, division, print_function, unicode_literals

import logging
import unittest

import keras
import keras.backend as k
import numpy as np
from keras.layers import Dense, Conv2D, MaxPooling2D, Dropout, Input, Flatten
from keras.models import Model

from art.classifiers import KerasClassifier
from art.defences import FeatureSqueezing
from art.utils import load_mnist, master_seed
from art.utils_test import get_classifier_kr

logger = logging.getLogger('testLogger')

BATCH_SIZE = 10
NB_TRAIN = 500
NB_TEST = 100


class TestKerasClassifier(unittest.TestCase):
    @classmethod
    def setUpClass(cls):
        k.clear_session()
        k.set_learning_phase(1)

        # Get MNIST
        (x_train, y_train), (x_test, y_test), _, _ = load_mnist()
        x_train, y_train, x_test, y_test = x_train[:NB_TRAIN], y_train[:NB_TRAIN], x_test[:NB_TEST], y_test[:NB_TEST]
        cls.mnist = (x_train, y_train), (x_test, y_test)

        # Load small Keras model
        cls.model_mnist, _ = get_classifier_kr()
        cls.functional_model = cls.functional_model()

        import requests
        import tempfile
        import os

        # Temporary folder for tests
        cls.test_dir = tempfile.mkdtemp()

        # Download one ImageNet pic for tests
        url = 'http://farm1.static.flickr.com/163/381342603_81db58bea4.jpg'
        result = requests.get(url, stream=True)
        if result.status_code == 200:
            image = result.raw.read()
            f = open(os.path.join(cls.test_dir, 'test.jpg'), 'wb')
            f.write(image)
            f.close()

    @classmethod
    def tearDownClass(cls):
        k.clear_session()

        import shutil
        shutil.rmtree(cls.test_dir)

    def setUp(self):
        # Set master seed
        master_seed(1234)

    @staticmethod
    def functional_model():
        in_layer = Input(shape=(28, 28, 1), name="input0")
        layer = Conv2D(32, kernel_size=(3, 3), activation='relu')(in_layer)
        layer = Conv2D(64, (3, 3), activation='relu')(layer)
        layer = MaxPooling2D(pool_size=(2, 2))(layer)
        layer = Dropout(0.25)(layer)
        layer = Flatten()(layer)
        layer = Dense(128, activation='relu')(layer)
        layer = Dropout(0.5)(layer)
        out_layer = Dense(10, activation='softmax', name="output0")(layer)

        in_layer_2 = Input(shape=(28, 28, 1), name="input1")
        layer = Conv2D(32, kernel_size=(3, 3), activation='relu')(in_layer_2)
        layer = Conv2D(64, (3, 3), activation='relu')(layer)
        layer = MaxPooling2D(pool_size=(2, 2))(layer)
        layer = Dropout(0.25)(layer)
        layer = Flatten()(layer)
        layer = Dense(128, activation='relu')(layer)
        layer = Dropout(0.5)(layer)
        out_layer_2 = Dense(10, activation='softmax', name="output1")(layer)

        model = Model(inputs=[in_layer, in_layer_2], outputs=[out_layer, out_layer_2])

        model.compile(loss=keras.losses.categorical_crossentropy, optimizer=keras.optimizers.Adadelta(),
                      metrics=['accuracy'], loss_weights=[1.0, 1.0])

        return model

    def test_fit(self):
        labels = np.argmax(self.mnist[1][1], axis=1)
        classifier = self.model_mnist
        acc = np.sum(np.argmax(classifier.predict(self.mnist[1][0]), axis=1) == labels) / NB_TEST
        logger.info('Accuracy: %.2f%%', (acc * 100))

        classifier.fit(self.mnist[0][0], self.mnist[0][1], batch_size=BATCH_SIZE, nb_epochs=2)
        acc2 = np.sum(np.argmax(classifier.predict(self.mnist[1][0]), axis=1) == labels) / NB_TEST
        logger.info('Accuracy: %.2f%%', (acc2 * 100))

        self.assertGreaterEqual(acc2, 0.9 * acc)

    def test_fit_generator(self):
        from art.classifiers.keras import generator_fit
        from art.data_generators import KerasDataGenerator

        labels = np.argmax(self.mnist[1][1], axis=1)
        classifier = self.model_mnist
        acc = np.sum(np.argmax(classifier.predict(self.mnist[1][0]), axis=1) == labels) / NB_TEST
        logger.info('Accuracy: %.2f%%', (acc * 100))

        gen = generator_fit(self.mnist[0][0], self.mnist[0][1], batch_size=BATCH_SIZE)
        data_gen = KerasDataGenerator(generator=gen, size=NB_TRAIN, batch_size=BATCH_SIZE)
        classifier.fit_generator(generator=data_gen, nb_epochs=2)
        acc2 = np.sum(np.argmax(classifier.predict(self.mnist[1][0]), axis=1) == labels) / NB_TEST
        logger.info('Accuracy: %.2f%%', (acc2 * 100))

        self.assertGreaterEqual(acc2, 0.8 * acc)

    def test_fit_image_generator(self):
        from keras.preprocessing.image import ImageDataGenerator
        from art.data_generators import KerasDataGenerator

        x_train, y_train = self.mnist[0]
        labels_test = np.argmax(self.mnist[1][1], axis=1)
        classifier = self.model_mnist
        acc = np.sum(np.argmax(classifier.predict(self.mnist[1][0]), axis=1) == labels_test) / NB_TEST
        logger.info('Accuracy: %.2f%%', (acc * 100))

        keras_gen = ImageDataGenerator(width_shift_range=0.075, height_shift_range=0.075, rotation_range=12,
                                       shear_range=0.075, zoom_range=0.05, fill_mode='constant', cval=0)
        keras_gen.fit(x_train)
        data_gen = KerasDataGenerator(generator=keras_gen.flow(x_train, y_train, batch_size=BATCH_SIZE),
                                      size=NB_TRAIN, batch_size=BATCH_SIZE)
        classifier.fit_generator(generator=data_gen, nb_epochs=2)
        acc2 = np.sum(np.argmax(classifier.predict(self.mnist[1][0]), axis=1) == labels_test) / NB_TEST
        logger.info('Accuracy: %.2f%%', (acc2 * 100))

        self.assertGreaterEqual(acc2, 0.8 * acc)

    def test_fit_kwargs(self):
        from keras.callbacks import LearningRateScheduler

        def get_lr(_):
            return 0.01

        # Test a valid callback
        classifier = self.model_mnist
        kwargs = {'callbacks': [LearningRateScheduler(get_lr)]}
        classifier.fit(self.mnist[0][0], self.mnist[0][1], batch_size=BATCH_SIZE, nb_epochs=1, **kwargs)

        # Test failure for invalid parameters
        kwargs = {'epochs': 1}
        with self.assertRaises(TypeError) as context:
            classifier.fit(self.mnist[0][0], self.mnist[0][1], batch_size=BATCH_SIZE, nb_epochs=1, **kwargs)

        self.assertIn('multiple values for keyword argument', str(context.exception))

    def test_shapes(self):
        x_test, y_test = self.mnist[1]
        classifier = self.model_mnist

        preds = classifier.predict(self.mnist[1][0])
        self.assertEqual(preds.shape, y_test.shape)

        self.assertEqual(classifier.nb_classes, 10)

        class_grads = classifier.class_gradient(x_test[:11])
        self.assertEqual(class_grads.shape, tuple([11, 10] + list(x_test[1].shape)))

        loss_grads = classifier.loss_gradient(x_test[:11], y_test[:11])
        self.assertEqual(loss_grads.shape, x_test[:11].shape)

    def test_defences_predict(self):
        from art.defences import FeatureSqueezing, JpegCompression, SpatialSmoothing

        (_, _), (x_test, y_test) = self.mnist

        clip_values = (0, 1)
        fs = FeatureSqueezing(clip_values=clip_values, bit_depth=2)
        jpeg = JpegCompression(clip_values=clip_values, apply_predict=True)
        smooth = SpatialSmoothing()
        classifier = KerasClassifier(clip_values=clip_values, model=self.model_mnist._model,
                                     defences=[fs, jpeg, smooth])
        self.assertEqual(len(classifier.defences), 3)

        preds_classifier = classifier.predict(x_test)

        # Apply the same defences by hand
        x_test_defense = x_test
        x_test_defense, _ = fs(x_test_defense, y_test)
        x_test_defense, _ = jpeg(x_test_defense, y_test)
        x_test_defense, _ = smooth(x_test_defense, y_test)
        preds_check = self.model_mnist._model.predict(x_test_defense)

        # Check that the prediction results match
        print(preds_classifier[0])
        print(preds_check[0])
        self.assertTrue((preds_classifier - preds_check <= 1e-5).all())

    def test_class_gradient(self):
        (_, _), (x_test, _) = self.mnist
        classifier = self.model_mnist

        # Test all gradients label
        grads = classifier.class_gradient(x_test)

        self.assertTrue(np.array(grads.shape == (NB_TEST, 10, 28, 28, 1)).all())
        self.assertNotEqual(np.sum(grads), 0)

        # Test 1 gradient label = 5
        grads = classifier.class_gradient(x_test, label=5)

        self.assertTrue(np.array(grads.shape == (NB_TEST, 1, 28, 28, 1)).all())
        self.assertNotEqual(np.sum(grads), 0)

        # Test a set of gradients label = array
        label = np.random.randint(5, size=NB_TEST)
        grads = classifier.class_gradient(x_test, label=label)

        self.assertTrue(np.array(grads.shape == (NB_TEST, 1, 28, 28, 1)).all())
        self.assertNotEqual(np.sum(grads), 0)

    def test_loss_gradient(self):
        (_, _), (x_test, y_test) = self.mnist
        classifier = self.model_mnist

        # Test gradient
        grads = classifier.loss_gradient(x_test, y_test)

        self.assertTrue(np.array(grads.shape == (NB_TEST, 28, 28, 1)).all())
        self.assertNotEqual(np.sum(grads), 0)

    def test_functional_model(self):
        # Need to update the functional_model code to produce a model with more than one input and output layers...
        keras_model = KerasClassifier(self.functional_model, clip_values=(0, 1), input_layer=1, output_layer=1)
        self.assertTrue(keras_model._input.name, "input1")
        self.assertTrue(keras_model._output.name, "output1")

        keras_model = KerasClassifier(self.functional_model, clip_values=(0, 1), input_layer=0, output_layer=0)
        self.assertTrue(keras_model._input.name, "input0")
        self.assertTrue(keras_model._output.name, "output0")

    def test_layers(self):
        # Get MNIST
        (_, _), (x_test, _), _, _ = load_mnist()
        x_test = x_test[:NB_TEST]

        classifier = self.model_mnist
        self.assertEqual(len(classifier.layer_names), 3)

        layer_names = classifier.layer_names
        for i, name in enumerate(layer_names):
            act_i = classifier.get_activations(x_test, i)
            act_name = classifier.get_activations(x_test, name)
            self.assertAlmostEqual(np.sum(act_name - act_i), 0)

    def test_resnet(self):
        import os

        from keras.applications.resnet50 import ResNet50, decode_predictions
        from keras.preprocessing.image import load_img, img_to_array

        keras.backend.set_learning_phase(0)
        model = ResNet50(weights='imagenet')
        classifier = KerasClassifier(model, clip_values=(0, 255))

        # Load image from file
        image = img_to_array(load_img(os.path.join(self.test_dir, 'test.jpg'), target_size=(224, 224)))
        image = image.reshape((1, image.shape[0], image.shape[1], image.shape[2]))

        label = decode_predictions(classifier.predict(image))[0][0]
        self.assertEqual(label[1], 'Weimaraner')

    def test_learning_phase(self):
        classifier = self.model_mnist

        self.assertFalse(hasattr(classifier, '_learning_phase'))
        classifier.set_learning_phase(False)
        self.assertFalse(classifier.learning_phase)
        classifier.set_learning_phase(True)
        self.assertTrue(classifier.learning_phase)
        self.assertTrue(hasattr(classifier, '_learning_phase'))

    def test_save(self):
        import os

        path = 'tmp'
        filename = 'model.h5'
        self.model_mnist.save(filename, path=path)
        self.assertTrue(os.path.isfile(os.path.join(path, filename)))

        # Remove saved file
        os.remove(os.path.join(path, filename))

    def test_pickle(self):
        import os
        filename = 'my_classifier.p'
        from art import DATA_PATH
        full_path = os.path.join(DATA_PATH, filename)
        folder = os.path.split(full_path)[0]
        if not os.path.exists(folder):
            os.makedirs(folder)

        import pickle
        fs = FeatureSqueezing(bit_depth=1, clip_values=(0, 1))
        keras_model = KerasClassifier(self.functional_model, clip_values=(0, 1), input_layer=1, output_layer=1,
                                      defences=fs)
        with open(full_path, 'wb') as save_file:
            pickle.dump(keras_model, save_file)

        # Unpickle:
        with open(full_path, 'rb') as load_file:
            loaded = pickle.load(load_file)

<<<<<<< HEAD
            self.assertTrue(keras_model._clip_values == loaded._clip_values)
            self.assertTrue(keras_model._channel_index == loaded._channel_index)
            self.assertTrue(keras_model._input_layer == loaded._input_layer)
            self.assertTrue(self.functional_model.get_config() == loaded._model.get_config())
=======
            self.assertEqual(keras_model._clip_values, loaded._clip_values)
            self.assertEqual(keras_model._channel_index, loaded._channel_index)
            self.assertEqual(keras_model._use_logits, loaded._use_logits)
            self.assertEqual(keras_model._input_layer, loaded._input_layer)
            self.assertEqual(self.functional_model.get_config(), loaded._model.get_config())
>>>>>>> e7e2a348
            self.assertTrue(isinstance(loaded.defences[0], FeatureSqueezing))

        os.remove(full_path)

    def test_repr(self):
        repr_ = repr(self.model_mnist)
<<<<<<< HEAD
        self.assertTrue('art.classifiers.keras.KerasClassifier' in repr_)
        self.assertTrue('channel_index=3' in repr_)
        self.assertTrue('clip_values=(0, 1), defences=None, preprocessing=(0, 1)' in repr_)
        self.assertTrue('input_layer=0, output_layer=0' in repr_)
=======
        self.assertIn('art.classifiers.keras.KerasClassifier', repr_)
        self.assertIn('use_logits=False, channel_index=3', repr_)
        self.assertIn('clip_values=(0, 1), defences=None, preprocessing=(0, 1)', repr_)
        self.assertIn('input_layer=0, output_layer=0', repr_)
>>>>>>> e7e2a348
<|MERGE_RESOLUTION|>--- conflicted
+++ resolved
@@ -198,8 +198,6 @@
         preds_check = self.model_mnist._model.predict(x_test_defense)
 
         # Check that the prediction results match
-        print(preds_classifier[0])
-        print(preds_check[0])
         self.assertTrue((preds_classifier - preds_check <= 1e-5).all())
 
     def test_class_gradient(self):
@@ -317,32 +315,18 @@
         with open(full_path, 'rb') as load_file:
             loaded = pickle.load(load_file)
 
-<<<<<<< HEAD
-            self.assertTrue(keras_model._clip_values == loaded._clip_values)
-            self.assertTrue(keras_model._channel_index == loaded._channel_index)
-            self.assertTrue(keras_model._input_layer == loaded._input_layer)
-            self.assertTrue(self.functional_model.get_config() == loaded._model.get_config())
-=======
             self.assertEqual(keras_model._clip_values, loaded._clip_values)
             self.assertEqual(keras_model._channel_index, loaded._channel_index)
             self.assertEqual(keras_model._use_logits, loaded._use_logits)
             self.assertEqual(keras_model._input_layer, loaded._input_layer)
             self.assertEqual(self.functional_model.get_config(), loaded._model.get_config())
->>>>>>> e7e2a348
             self.assertTrue(isinstance(loaded.defences[0], FeatureSqueezing))
 
         os.remove(full_path)
 
     def test_repr(self):
         repr_ = repr(self.model_mnist)
-<<<<<<< HEAD
-        self.assertTrue('art.classifiers.keras.KerasClassifier' in repr_)
-        self.assertTrue('channel_index=3' in repr_)
-        self.assertTrue('clip_values=(0, 1), defences=None, preprocessing=(0, 1)' in repr_)
-        self.assertTrue('input_layer=0, output_layer=0' in repr_)
-=======
         self.assertIn('art.classifiers.keras.KerasClassifier', repr_)
         self.assertIn('use_logits=False, channel_index=3', repr_)
         self.assertIn('clip_values=(0, 1), defences=None, preprocessing=(0, 1)', repr_)
-        self.assertIn('input_layer=0, output_layer=0', repr_)
->>>>>>> e7e2a348
+        self.assertIn('input_layer=0, output_layer=0', repr_)