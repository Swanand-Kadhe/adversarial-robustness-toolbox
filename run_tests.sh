--- conflicted
+++ resolved
@@ -21,14 +21,11 @@
 if [[ $? -ne 0 ]]; then exit_code=1; echo 'Failed test_elastic_net.py'; fi
 
 python -m unittest 'tests/attacks/test_fast_gradient.py'
-<<<<<<< HEAD
-if [[ $? -ne 0 ]]; then exit_code=1; fi
-python -m unittest 'tests/attacks/test_functionally_equivalent_extraction.py'
-if [[ $? -ne 0 ]]; then exit_code=1; fi
-=======
 if [[ $? -ne 0 ]]; then exit_code=1; echo 'Failed test_fast_gradient.py'; fi
 
->>>>>>> 78ac9d51
+python -m unittest 'tests/attacks/test_functionally_equivalent_extraction.py'
+if [[ $? -ne 0 ]]; then exit_code=1; echo 'Failed test_functionally_equivalent_extraction.py'; fi
+
 python -m unittest 'tests/attacks/test_hclu.py'
 if [[ $? -ne 0 ]]; then exit_code=1; echo 'Failed test_hclu.py'; fi
 
